use super::{
    builder::ShardBuilder,
    config::Config,
    event::Events,
    json,
<<<<<<< HEAD
    processor::{ConnectingErrorType, Latency, Session, ShardProcessor},
=======
    processor::{ConnectingError, Latency, Session, ShardProcessor},
>>>>>>> b056095e
    raw_message::Message,
    sink::ShardSink,
    stage::Stage,
};
use crate::{listener::Listeners, EventTypeFlags, Intents};
<<<<<<< HEAD
use async_tungstenite::tungstenite::protocol::{
    frame::coding::CloseCode, CloseFrame as TungsteniteCloseFrame,
=======
use async_tungstenite::tungstenite::{
    protocol::{frame::coding::CloseCode, CloseFrame as TungsteniteCloseFrame},
    Error as TungsteniteError, Message as TungsteniteMessage,
>>>>>>> b056095e
};
use futures_util::{
    future::{self, AbortHandle},
    stream::StreamExt,
};
use once_cell::sync::OnceCell;
use serde::{Deserialize, Serialize};
use std::{
    borrow::Cow,
    error::Error,
    fmt::{Display, Formatter, Result as FmtResult},
    sync::{atomic::Ordering, Arc},
};
use tokio::sync::watch::Receiver as WatchReceiver;
use twilight_model::gateway::event::Event;

/// Sending a command failed.
#[derive(Debug)]
<<<<<<< HEAD
pub struct CommandError {
    kind: CommandErrorType,
    source: Option<Box<dyn Error + Send + Sync>>,
}

impl CommandError {
    /// Immutable reference to the type of error that occurred.
    #[must_use = "retrieving the type has no effect if left unused"]
    pub fn kind(&self) -> &CommandErrorType {
        &self.kind
    }

    /// Consume the error, returning the source error if there is any.
    #[must_use = "consuming the error and retrieving the source has no effect if left unused"]
    pub fn into_source(self) -> Option<Box<dyn Error + Send + Sync>> {
        self.source
    }

    /// Consume the error, returning the owned error type and the source error.
    #[must_use = "consuming the error into its parts has no effect if left unused"]
    pub fn into_parts(self) -> (CommandErrorType, Option<Box<dyn Error + Send + Sync>>) {
        (self.kind, None)
    }
}

impl CommandError {
    pub(crate) fn from_send(error: SendError) -> Self {
        let (kind, source) = error.into_parts();

        let new_kind = match kind {
            SendErrorType::Sending => CommandErrorType::Sending,
            SendErrorType::SessionInactive => CommandErrorType::SessionInactive,
        };

        Self {
            kind: new_kind,
            source,
        }
    }
=======
#[non_exhaustive]
pub enum CommandError {
    /// Sending the payload over the WebSocket failed. This is indicative of a
    /// shutdown shard.
    Sending {
        /// Reason for the error.
        source: TrySendError<TungsteniteMessage>,
    },
    /// Serializing the payload as JSON failed.
    Serializing {
        /// Reason for the error.
        source: JsonError,
    },
    /// Shard's session is inactive because the shard hasn't been started.
    SessionInactive {
        /// Reason for the error.
        source: SessionInactiveError,
    },
>>>>>>> b056095e
}

impl CommandError {
    pub(crate) fn from_send(error: SendError) -> Self {
        match error {
            SendError::Sending { source } => Self::Sending { source },
            SendError::SessionInactive { source } => Self::SessionInactive { source },
        }
    }
}

impl Display for CommandError {
    fn fmt(&self, f: &mut Formatter<'_>) -> FmtResult {
        match &self.kind {
            CommandErrorType::Sending => {
                f.write_str("sending the message over the websocket failed")
            }
            CommandErrorType::Serializing => f.write_str("serializing the value as json failed"),
            CommandErrorType::SessionInactive => Display::fmt(&SessionInactiveError, f),
        }
    }
}

impl Error for CommandError {
    fn source(&self) -> Option<&(dyn Error + 'static)> {
        self.source
            .as_ref()
            .map(|source| &**source as &(dyn Error + 'static))
    }
}

/// Type of [`CommandError`] that occurred.
#[derive(Debug)]
#[non_exhaustive]
pub enum CommandErrorType {
    /// Sending the payload over the WebSocket failed. This is indicative of a
    /// shutdown shard.
    Sending,
    /// Serializing the payload as JSON failed.
    Serializing,
    /// Shard's session is inactive because the shard hasn't been started.
    SessionInactive,
}

/// Shard's session is inactive.
///
/// This means that the shard has not yet been started.
#[derive(Debug)]
#[non_exhaustive]
pub struct SessionInactiveError;

impl Display for SessionInactiveError {
    fn fmt(&self, f: &mut Formatter<'_>) -> FmtResult {
        f.write_str("the shard session is inactive and was not started")
    }
}

impl Error for SessionInactiveError {}

/// Starting a shard and connecting to the gateway failed.
#[derive(Debug)]
pub struct SendError {
    kind: SendErrorType,
    source: Option<Box<dyn Error + Send + Sync>>,
}

impl SendError {
    /// Immutable reference to the type of error that occurred.
    #[must_use = "retrieving the type has no effect if left unused"]
    pub fn kind(&self) -> &SendErrorType {
        &self.kind
    }

    /// Consume the error, returning the source error if there is any.
    #[must_use = "consuming the error and retrieving the source has no effect if left unused"]
    pub fn into_source(self) -> Option<Box<dyn Error + Send + Sync>> {
        self.source
    }

    /// Consume the error, returning the owned error type and the source error.
    #[must_use = "consuming the error into its parts has no effect if left unused"]
    pub fn into_parts(self) -> (SendErrorType, Option<Box<dyn Error + Send + Sync>>) {
        (self.kind, None)
    }
}

impl Display for SendError {
    fn fmt(&self, f: &mut Formatter<'_>) -> FmtResult {
        match &self.kind {
            SendErrorType::Sending { .. } => {
                f.write_str("sending the message over the websocket failed")
            }
            SendErrorType::SessionInactive { .. } => f.write_str("shard hasn't been started"),
        }
    }
}

impl Error for SendError {
    fn source(&self) -> Option<&(dyn Error + 'static)> {
        self.source
            .as_ref()
            .map(|source| &**source as &(dyn Error + 'static))
    }
}

/// Type of [`SendError`] that occurred.
#[derive(Debug)]
#[non_exhaustive]
pub enum SendErrorType {
    /// Sending the payload over the WebSocket failed. This is indicative of a
    /// shard that isn't properly running.
    Sending,
    /// Shard's session is inactive because the shard hasn't been started.
    SessionInactive,
}

/// Starting a shard and connecting to the gateway failed.
#[derive(Debug)]
pub struct ShardStartError {
    kind: ShardStartErrorType,
    source: Option<Box<dyn Error + Send + Sync>>,
}

impl ShardStartError {
    /// Immutable reference to the type of error that occurred.
    #[must_use = "retrieving the type has no effect if left unused"]
    pub fn kind(&self) -> &ShardStartErrorType {
        &self.kind
    }

    /// Consume the error, returning the source error if there is any.
    #[must_use = "consuming the error and retrieving the source has no effect if left unused"]
    pub fn into_source(self) -> Option<Box<dyn Error + Send + Sync>> {
        self.source
    }

    /// Consume the error, returning the owned error type and the source error.
    #[must_use = "consuming the error into its parts has no effect if left unused"]
    pub fn into_parts(self) -> (ShardStartErrorType, Option<Box<dyn Error + Send + Sync>>) {
        (self.kind, None)
    }
}

impl Display for ShardStartError {
    fn fmt(&self, f: &mut Formatter<'_>) -> FmtResult {
        match &self.kind {
            ShardStartErrorType::Establishing => f.write_str("establishing the connection failed"),
            ShardStartErrorType::ParsingGatewayUrl { url } => {
                f.write_fmt(format_args!("the gateway url `{}` is invalid", url,))
            }
            ShardStartErrorType::RetrievingGatewayUrl => {
                f.write_str("retrieving the gateway URL via HTTP failed")
            }
        }
    }
}

impl Error for ShardStartError {
    fn source(&self) -> Option<&(dyn Error + 'static)> {
        self.source
            .as_ref()
            .map(|source| &**source as &(dyn Error + 'static))
    }
}

/// Type of [`ShardStartError`] that occurred.
#[derive(Debug)]
#[non_exhaustive]
pub enum ShardStartErrorType {
    /// Establishing a connection to the gateway failed.
    Establishing,
    /// Parsing the gateway URL provided by Discord to connect to the gateway
    /// failed due to an invalid URL.
    ParsingGatewayUrl {
        /// URL that couldn't be parsed.
        url: String,
    },
    /// Retrieving the gateway URL via the Twilight HTTP client failed.
    RetrievingGatewayUrl,
}

/// Starting a shard and connecting to the gateway failed.
#[derive(Debug)]
#[non_exhaustive]
pub enum SendError {
    /// Sending the payload over the WebSocket failed. This is indicative of a
    /// shard that isn't properly running.
    Sending {
        /// Reason for the error.
        source: TrySendError<TungsteniteMessage>,
    },
    /// Shard's session is inactive because the shard hasn't been started.
    SessionInactive {
        /// Reason for the error.
        source: SessionInactiveError,
    },
}

impl Display for SendError {
    fn fmt(&self, f: &mut Formatter<'_>) -> FmtResult {
        match self {
            Self::Sending { .. } => f.write_str("sending the message over the websocket failed"),
            Self::SessionInactive { .. } => f.write_str("shard hasn't been started"),
        }
    }
}

impl Error for SendError {
    fn source(&self) -> Option<&(dyn Error + 'static)> {
        match self {
            Self::Sending { source } => Some(source),
            Self::SessionInactive { source } => Some(source),
        }
    }
}

/// Information about a shard, including its latency, current session sequence,
/// and connection stage.
#[derive(Clone, Debug, Deserialize, Serialize)]
pub struct Information {
    id: u64,
    latency: Latency,
    session_id: Option<Box<str>>,
    seq: u64,
    stage: Stage,
}

impl Information {
    /// Return the ID of the shard.
    pub fn id(&self) -> u64 {
        self.id
    }

    /// Return an immutable reference to the latency information for the shard.
    ///
    /// This includes the average latency over all time, and the latency
    /// information for the 5 most recent heartbeats.
    pub fn latency(&self) -> &Latency {
        &self.latency
    }

    /// Return an immutable reference to the session ID of the shard.
    pub fn session_id(&self) -> Option<&str> {
        self.session_id.as_deref()
    }

    /// Current sequence of the connection.
    ///
    /// This is the number of the event that was received this session (without
    /// reconnecting). A larger number typically correlates that the shard has
    /// been connected for a longer time, while a smaller number typically
    /// correlates to meaning that it's been connected for a less amount of
    /// time.
    pub fn seq(&self) -> u64 {
        self.seq
    }

    /// Current stage of the shard.
    ///
    /// For example, once a shard is fully booted then it will be [`Connected`].
    ///
    /// [`Connected`]: Stage::Connected
    pub fn stage(&self) -> Stage {
        self.stage
    }
}

/// Details to resume a gateway session.
#[derive(Clone, Debug, Deserialize, Serialize)]
pub struct ResumeSession {
    /// ID of the session being resumed.
    pub session_id: String,
    /// Last received event sequence number.
    pub sequence: u64,
}

#[derive(Debug)]
struct ShardRef {
    config: Arc<Config>,
    listeners: Listeners<Event>,
    processor_handle: OnceCell<AbortHandle>,
    session: OnceCell<WatchReceiver<Arc<Session>>>,
}

/// Shard to run and manage a session with the gateway.
///
/// Shards are responsible for handling incoming events, process events relevant
/// to the operation of shards - such as requests from the gateway to re-connect
/// or invalidate a session - and then pass the events on to the user via an
/// [event stream][`events`].
///
/// Shards will [go through a queue][`queue`] to initialize new ratelimited
/// sessions with the ratelimit. Refer to Discord's [documentation][docs:shards]
/// on shards to have a better understanding of what they are.
///
/// # Cloning
///
/// The shard internally wraps its data within an Arc. This means that the shard
/// can be cloned and passed around tasks and threads cheaply.
///
/// # Examples
///
/// Create and start a shard and print new and deleted messages:
///
/// ```no_run
/// use futures::stream::StreamExt;
/// use std::env;
/// use twilight_gateway::{EventTypeFlags, Event, Intents, Shard};
///
/// # #[tokio::main] async fn main() -> Result<(), Box<dyn std::error::Error>> {
/// // Use the value of the "DISCORD_TOKEN" environment variable as the bot's
/// // token. Of course, you may pass this into your program however you want.
/// let token = env::var("DISCORD_TOKEN")?;
/// let mut shard = Shard::new(token, Intents::GUILD_MESSAGES);
///
/// // Start the shard.
/// shard.start().await?;
///
/// // Create a loop of only new message and deleted message events.
/// let event_types = EventTypeFlags::MESSAGE_CREATE | EventTypeFlags::MESSAGE_DELETE;
/// let mut events = shard.some_events(event_types);
///
/// while let Some(event) = events.next().await {
///     match event {
///         Event::MessageCreate(message) => {
///             println!("message received with content: {}", message.content);
///         },
///         Event::MessageDelete(message) => {
///             println!("message with ID {} deleted", message.id);
///         },
///         _ => {},
///     }
/// }
/// # Ok(()) }
/// ```
///
/// [`events`]: Self::events
/// [`queue`]: crate::queue
/// [docs:shards]: https://discord.com/developers/docs/topics/gateway#sharding
#[derive(Clone, Debug)]
pub struct Shard(Arc<ShardRef>);

impl Shard {
    /// Create a new unconfingured shard.
    ///
    /// Use [`start`] to initiate the gateway session.
    ///
    /// # Examples
    ///
    /// Create a new shard and start it, wait a second, and then print its
    /// current connection stage:
    ///
    /// ```no_run
    /// use twilight_gateway::{Intents, Shard};
    /// use std::{env, time::Duration};
    /// use tokio::time as tokio_time;
    ///
    /// # #[tokio::main]
    /// # async fn main() -> Result<(), Box<dyn std::error::Error + Send + Sync>> {
    /// let token = env::var("DISCORD_TOKEN")?;
    ///
    /// let intents = Intents::GUILD_MESSAGES | Intents::GUILD_MESSAGE_TYPING;
    /// let mut shard = Shard::new(token, intents);
    /// shard.start().await?;
    ///
    /// tokio_time::sleep(Duration::from_secs(1)).await;
    ///
    /// let info = shard.info()?;
    /// println!("Shard stage: {}", info.stage());
    /// # Ok(()) }
    /// ```
    ///
    /// [`start`]: Self::start
    pub fn new(token: impl Into<String>, intents: Intents) -> Self {
        Self::builder(token, intents).build()
    }

    pub(crate) fn new_with_config(config: Config) -> Self {
        let config = Arc::new(config);

        Self(Arc::new(ShardRef {
            config,
            listeners: Listeners::default(),
            processor_handle: OnceCell::new(),
            session: OnceCell::new(),
        }))
    }

    /// Create a builder to configure and construct a shard.
    ///
    /// Refer to the builder for more information.
    pub fn builder(token: impl Into<String>, intents: Intents) -> ShardBuilder {
        ShardBuilder::new(token, intents)
    }

    /// Return an immutable reference to the configuration used for this client.
    pub fn config(&self) -> &Config {
        &self.0.config
    }

    /// Start the shard, connecting it to the gateway and starting the process
    /// of receiving and processing events.
    ///
    /// # Errors
    ///
    /// Returns a [`ShardStartErrorType::Establishing`] error type if
    /// establishing a connection to the gateway failed.
    ///
    /// Returns a [`ShardStartErrorType::ParsingGatewayUrl`] error type if the
    /// gateway URL couldn't be parsed.
    ///
    /// Returns a [`ShardStartErrorType::RetrievingGatewayUrl`] error type if
    /// the gateway URL couldn't be retrieved from the HTTP API.
    pub async fn start(&mut self) -> Result<(), ShardStartError> {
        let url = if let Some(u) = self.0.config.gateway_url.clone() {
            u.into_string()
        } else {
            self.0
                .config
                .http_client()
                .gateway()
                .authed()
                .await
                .map_err(|source| ShardStartError {
                    source: Some(Box::new(source)),
                    kind: ShardStartErrorType::RetrievingGatewayUrl,
                })?
                .url
        };

        let config = Arc::clone(&self.0.config);
        let listeners = self.0.listeners.clone();
        let (processor, wrx) =
            ShardProcessor::new(config, url, listeners)
                .await
                .map_err(|source| {
                    let (kind, source) = source.into_parts();

                    let new_kind = match kind {
                        ConnectingErrorType::Establishing => ShardStartErrorType::Establishing,
                        ConnectingErrorType::ParsingUrl { url } => {
                            ShardStartErrorType::ParsingGatewayUrl { url }
                        }
                    };

                    ShardStartError {
                        source,
                        kind: new_kind,
                    }
                })?;
        let (fut, handle) = future::abortable(processor.run());

        tokio::spawn(async move {
            let _ = fut.await;

            tracing::debug!("shard processor future ended");
        });

        // We know that these haven't been set, so we can ignore the result.
<<<<<<< HEAD
        let _ = self.0.processor_handle.set(handle);
=======
        let _res = self.0.processor_handle.set(handle);
>>>>>>> b056095e
        let _session = self.0.session.set(wrx);

        Ok(())
    }

    /// Create a new stream of events from the shard.
    ///
    /// There can be multiple streams of events. All events will be broadcast to
    /// all streams of events.
    ///
    /// **Note** that we *highly* recommend specifying only the events that you
    /// need via [`some_events`], especially if performance is a concern. This
    /// will ensure that events you don't care about aren't deserialized from
    /// received websocket messages. Gateway intents only allow specifying
    /// categories of events, but using [`some_events`] will filter it further
    /// on the client side.
    ///
    /// The returned event stream implements [`futures::stream::Stream`].
    ///
    /// All event types except for [`EventType::ShardPayload`] are enabled. If
    /// you need to enable it, consider calling [`some_events`] instead.
    ///
    /// [`EventType::ShardPayload`]: ::twilight_model::gateway::event::EventType::ShardPayload
    /// [`futures::stream::Stream`]: https://docs.rs/futures/*/futures/stream/trait.Stream.html
    /// [`some_events`]: Self::some_events
    pub fn events(&self) -> Events {
        self.some_events(EventTypeFlags::default())
    }

    /// Create a new filtered stream of events from the shard.
    ///
    /// Only the events specified in the bitflags will be sent over the stream.
    ///
    /// The returned event stream implements [`futures::stream::Stream`].
    ///
    /// # Examples
    ///
    /// Filter the events so that you only receive the [`Event::ShardConnected`]
    /// and [`Event::ShardDisconnected`] events:
    ///
    /// ```no_run
    /// use twilight_gateway::{EventTypeFlags, Event, Intents, Shard};
    /// use futures::StreamExt;
    /// use std::env;
    ///
    /// # #[tokio::main]
    /// # async fn main() -> Result<(), Box<dyn std::error::Error + Send + Sync>> {
    /// let mut shard = Shard::new(env::var("DISCORD_TOKEN")?, Intents::empty());
    /// shard.start().await?;
    ///
    /// let event_types = EventTypeFlags::SHARD_CONNECTED | EventTypeFlags::SHARD_DISCONNECTED;
    /// let mut events = shard.some_events(event_types);
    ///
    /// while let Some(event) = events.next().await {
    ///     match event {
    ///         Event::ShardConnected(_) => println!("Shard is now connected"),
    ///         Event::ShardDisconnected(_) => println!("Shard is now disconnected"),
    ///         // No other event will come in through the stream.
    ///         _ => {},
    ///     }
    /// }
    /// # Ok(()) }
    /// ```
    ///
    /// [`futures::stream::Stream`]: https://docs.rs/futures/*/futures/stream/trait.Stream.html
    pub fn some_events(&self, event_types: EventTypeFlags) -> Events {
        let rx = self.0.listeners.add(event_types);

        Events::new(event_types, rx)
    }

    /// Retrieve information about the running of the shard, such as the current
    /// connection stage.
    ///
    /// # Errors
    ///
    /// Returns a [`SessionInactiveError`] if the shard's session is inactive.
    pub fn info(&self) -> Result<Information, SessionInactiveError> {
        let session = self.session()?;

        Ok(Information {
            id: self.config().shard()[0],
            latency: session.heartbeats.latency(),
            session_id: session.id(),
            seq: session.seq(),
            stage: session.stage(),
        })
    }

    /// Retrieve an interface implementing the `Sink` trait which can be used to
    /// send messages.
    ///
    /// This sink is only valid for the current websocket connection. If the
    /// shard's session is invalidated, or network connectivity is lost, or
    /// anything else happens that causes a need to create a new connection,
    /// then the sink will be invalidated.
    ///
    /// # Errors
    ///
    /// Returns a [`SessionInactiveError`] if the shard's session is inactive.
    pub fn sink(&self) -> Result<ShardSink, SessionInactiveError> {
        let session = self.session()?;

        Ok(ShardSink(session.tx.clone()))
    }

    /// Send a command over the gateway.
    ///
    /// # Errors
    ///
    /// Returns a [`CommandErrorType::Sending`] error type if the message could
    /// not be sent over the websocket. This indicates the shard is currently
    /// restarting.
    ///
    /// Returns a [`CommandErrorType::Serializing`] error type if the provided
    /// value failed to serialize into JSON.
    ///
    /// Returns a [`CommandErrorType::SessionInactive`] error type if the shard
    /// has not been started.
    pub async fn command(&self, value: &impl serde::Serialize) -> Result<(), CommandError> {
<<<<<<< HEAD
        let json = json::to_vec(value).map_err(|source| CommandError {
            source: Some(Box::new(source)),
            kind: CommandErrorType::Serializing,
        })?;
=======
        let json = json::to_vec(value).map_err(|source| CommandError::Serializing { source })?;
>>>>>>> b056095e

        self.send(Message::Binary(json))
            .await
            .map_err(CommandError::from_send)
    }

    /// Send a raw websocket message.
    ///
    /// # Examples
    ///
    /// Send a ping message:
    ///
    /// ```no_run
    /// # #[tokio::main] async fn main() -> Result<(), Box<dyn std::error::Error>> {
    /// use std::env;
    /// use twilight_gateway::{shard::{raw_message::Message, Shard}, Intents};
    ///
    /// let token = env::var("DISCORD_TOKEN")?;
    /// let mut shard = Shard::new(token, Intents::GUILDS);
    /// shard.start().await?;
    ///
    /// shard.send(Message::Ping(Vec::new())).await?;
    /// # Ok(()) }
    /// ```
    ///
    /// Send a normal close (you may prefer to use [`shutdown`]):
    ///
    /// ```no_run
    /// # #[tokio::main] async fn main() -> Result<(), Box<dyn std::error::Error>> {
    /// use std::{borrow::Cow, env};
    /// use twilight_gateway::{
    ///     shard::{
    ///         raw_message::{CloseFrame, Message},
    ///         Shard,
    ///     },
    ///     Intents,
    /// };
    ///
    /// let token = env::var("DISCORD_TOKEN")?;
    /// let mut shard = Shard::new(token, Intents::GUILDS);
    /// shard.start().await?;
    ///
    /// let close = CloseFrame::from((1000, ""));
    /// let message = Message::Close(Some(close));
    /// shard.send(message).await?;
    /// # Ok(()) }
    /// ```
    ///
    /// # Errors
    ///
<<<<<<< HEAD
    /// Returns a [`SendErrorType::Sending`] error type if there is an issue
    /// with sending via the shard's session. This may occur when the shard is
    /// between sessions.
    ///
    /// Returns [`SendErrorType::SessionInactive`] error type when the shard has
    /// not been started.
=======
    /// Returns a [`SendError::Sending`] if there is an issue with sending via
    /// the shard's session. This may occur when the shard is between sessions.
    ///
    /// Returns [`SendError::SessionInactive`] when the shard has not been
    /// started.
>>>>>>> b056095e
    ///
    /// [`shutdown`]: Self::shutdown
    pub async fn send(&self, message: Message) -> Result<(), SendError> {
        if let Ok(session) = self.session() {
            // Tick ratelimiter.
            session.ratelimit.lock().await.next().await;

            session
                .tx
                .unbounded_send(message.into_tungstenite())
<<<<<<< HEAD
                .map_err(|source| SendError {
                    source: Some(Box::new(source)),
                    kind: SendErrorType::Sending,
                })
        } else {
            Err(SendError {
                source: Some(Box::new(SessionInactiveError)),
                kind: SendErrorType::SessionInactive,
=======
                .map_err(|source| SendError::Sending { source })
        } else {
            Err(SendError::SessionInactive {
                source: SessionInactiveError,
>>>>>>> b056095e
            })
        }
    }

    /// Send a raw command over the gateway.
    ///
    /// This method should be used with caution, [`command`] should be
    /// preferred.
    ///
    /// # Errors
    ///
    /// Returns a [`CommandErrorType::Sending`] error type if the message could
    /// not be sent over the websocket. This indicates the shard is currently
    /// restarting.
    ///
    /// Returns a [`CommandErrorType::Serializing`] error type if the provided
    /// value failed to serialize into JSON.
    ///
    /// Returns a [`CommandErrorType::SessionInactive`] error type if the shard
    /// has not been started.
    ///
    /// [`command`]: Self::command
    #[deprecated(note = "Use `send` which is more versatile", since = "0.3.0")]
    pub async fn command_raw(&self, value: Vec<u8>) -> Result<(), CommandError> {
        self.send(Message::Binary(value))
            .await
            .map_err(CommandError::from_send)
    }

    /// Shut down the shard.
    ///
    /// The shard will cleanly close the connection by sending a normal close
    /// code, causing Discord to show the bot as being offline. The session will
    /// not be resumable.
    pub fn shutdown(&self) {
        self.0.listeners.remove_all();

        if let Some(processor_handle) = self.0.processor_handle.get() {
            processor_handle.abort();
        }

        if let Ok(session) = self.session() {
            // Since we're shutting down now, we don't care if it sends or not.
<<<<<<< HEAD
            let _ = session.close(Some(TungsteniteCloseFrame {
=======
            let _res = session.close(Some(TungsteniteCloseFrame {
>>>>>>> b056095e
                code: CloseCode::Normal,
                reason: "".into(),
            }));
            session.stop_heartbeater();
        }
    }

    /// Shut down the shard in a resumable fashion.
    ///
    /// The shard will cleanly close the connection by sending a restart close
    /// code, causing Discord to keep the bot as showing online. The connection
    /// will be resumable by using the provided session resume information
    /// to [`ClusterBuilder::resume_sessions`].
    ///
    /// [`ClusterBuilder::resume_sessions`]: crate::cluster::ClusterBuilder::resume_sessions
    pub fn shutdown_resumable(&self) -> (u64, Option<ResumeSession>) {
        self.0.listeners.remove_all();

        if let Some(processor_handle) = self.0.processor_handle.get() {
            processor_handle.abort();
        }

        let shard_id = self.config().shard()[0];

        let session = match self.session() {
            Ok(session) => session,
            Err(_) => return (shard_id, None),
        };

<<<<<<< HEAD
        let _ = session.close(Some(TungsteniteCloseFrame {
=======
        let _res = session.close(Some(TungsteniteCloseFrame {
>>>>>>> b056095e
            code: CloseCode::Restart,
            reason: Cow::from("Closing in a resumable way"),
        }));

        let session_id = session.id();
        let sequence = session.seq.load(Ordering::Relaxed);

        session.stop_heartbeater();

        let data = session_id.map(|id| ResumeSession {
            session_id: id.into_string(),
            sequence,
        });

        (shard_id, data)
    }

    /// Return a handle to the current session.
    ///
    /// # Errors
    ///
    /// Returns a [`SessionInactiveError`] if the shard's session is inactive.
    fn session(&self) -> Result<Arc<Session>, SessionInactiveError> {
        let session = self.0.session.get().ok_or(SessionInactiveError)?;

        Ok(Arc::clone(&session.borrow()))
    }
}

#[cfg(test)]
mod tests {
    use super::{
<<<<<<< HEAD
        CommandError, CommandErrorType, Information, ResumeSession, SendError, SendErrorType,
        SessionInactiveError, Shard, ShardStartError, ShardStartErrorType,
=======
        CommandError, ConnectingError, Information, ResumeSession, SendError, SessionInactiveError,
        Shard, ShardStartError,
>>>>>>> b056095e
    };
    use static_assertions::{assert_fields, assert_impl_all};
    use std::{error::Error, fmt::Debug};

    assert_impl_all!(CommandErrorType: Debug, Send, Sync);
    assert_impl_all!(CommandError: Error, Send, Sync);
    assert_impl_all!(Information: Clone, Debug, Send, Sync);
    assert_impl_all!(ResumeSession: Clone, Debug, Send, Sync);
<<<<<<< HEAD
    assert_impl_all!(SendErrorType: Debug, Send, Sync);
    assert_impl_all!(SendError: Error, Send, Sync);
    assert_impl_all!(SessionInactiveError: Error, Send, Sync);
    assert_fields!(ShardStartErrorType::ParsingGatewayUrl: url);
    assert_impl_all!(ShardStartErrorType: Debug, Send, Sync);
    assert_impl_all!(ShardStartError: Error, Send, Sync);
=======
    assert_impl_all!(
        SessionInactiveError: Clone,
        Debug,
        Error,
        Eq,
        PartialEq,
        Send,
        Sync
    );
    assert_fields!(SendError::Sending: source);
    assert_fields!(SendError::SessionInactive: source);
    assert_impl_all!(SendError: Debug, Error, Send, Sync);
    assert_fields!(ShardStartError::Establishing: source);
    assert_fields!(ShardStartError::ParsingGatewayUrl: source, url);
    assert_fields!(ShardStartError::RetrievingGatewayUrl: source);
    assert_impl_all!(
        ShardStartError: Debug,
        Error,
        From<ConnectingError>,
        Send,
        Sync
    );
>>>>>>> b056095e
    assert_impl_all!(Shard: Clone, Debug, Send, Sync);
}<|MERGE_RESOLUTION|>--- conflicted
+++ resolved
@@ -3,24 +3,14 @@
     config::Config,
     event::Events,
     json,
-<<<<<<< HEAD
     processor::{ConnectingErrorType, Latency, Session, ShardProcessor},
-=======
-    processor::{ConnectingError, Latency, Session, ShardProcessor},
->>>>>>> b056095e
     raw_message::Message,
     sink::ShardSink,
     stage::Stage,
 };
 use crate::{listener::Listeners, EventTypeFlags, Intents};
-<<<<<<< HEAD
 use async_tungstenite::tungstenite::protocol::{
     frame::coding::CloseCode, CloseFrame as TungsteniteCloseFrame,
-=======
-use async_tungstenite::tungstenite::{
-    protocol::{frame::coding::CloseCode, CloseFrame as TungsteniteCloseFrame},
-    Error as TungsteniteError, Message as TungsteniteMessage,
->>>>>>> b056095e
 };
 use futures_util::{
     future::{self, AbortHandle},
@@ -39,7 +29,6 @@
 
 /// Sending a command failed.
 #[derive(Debug)]
-<<<<<<< HEAD
 pub struct CommandError {
     kind: CommandErrorType,
     source: Option<Box<dyn Error + Send + Sync>>,
@@ -77,35 +66,6 @@
         Self {
             kind: new_kind,
             source,
-        }
-    }
-=======
-#[non_exhaustive]
-pub enum CommandError {
-    /// Sending the payload over the WebSocket failed. This is indicative of a
-    /// shutdown shard.
-    Sending {
-        /// Reason for the error.
-        source: TrySendError<TungsteniteMessage>,
-    },
-    /// Serializing the payload as JSON failed.
-    Serializing {
-        /// Reason for the error.
-        source: JsonError,
-    },
-    /// Shard's session is inactive because the shard hasn't been started.
-    SessionInactive {
-        /// Reason for the error.
-        source: SessionInactiveError,
-    },
->>>>>>> b056095e
-}
-
-impl CommandError {
-    pub(crate) fn from_send(error: SendError) -> Self {
-        match error {
-            SendError::Sending { source } => Self::Sending { source },
-            SendError::SessionInactive { source } => Self::SessionInactive { source },
         }
     }
 }
@@ -278,41 +238,6 @@
     },
     /// Retrieving the gateway URL via the Twilight HTTP client failed.
     RetrievingGatewayUrl,
-}
-
-/// Starting a shard and connecting to the gateway failed.
-#[derive(Debug)]
-#[non_exhaustive]
-pub enum SendError {
-    /// Sending the payload over the WebSocket failed. This is indicative of a
-    /// shard that isn't properly running.
-    Sending {
-        /// Reason for the error.
-        source: TrySendError<TungsteniteMessage>,
-    },
-    /// Shard's session is inactive because the shard hasn't been started.
-    SessionInactive {
-        /// Reason for the error.
-        source: SessionInactiveError,
-    },
-}
-
-impl Display for SendError {
-    fn fmt(&self, f: &mut Formatter<'_>) -> FmtResult {
-        match self {
-            Self::Sending { .. } => f.write_str("sending the message over the websocket failed"),
-            Self::SessionInactive { .. } => f.write_str("shard hasn't been started"),
-        }
-    }
-}
-
-impl Error for SendError {
-    fn source(&self) -> Option<&(dyn Error + 'static)> {
-        match self {
-            Self::Sending { source } => Some(source),
-            Self::SessionInactive { source } => Some(source),
-        }
-    }
 }
 
 /// Information about a shard, including its latency, current session sequence,
@@ -558,11 +483,7 @@
         });
 
         // We know that these haven't been set, so we can ignore the result.
-<<<<<<< HEAD
-        let _ = self.0.processor_handle.set(handle);
-=======
         let _res = self.0.processor_handle.set(handle);
->>>>>>> b056095e
         let _session = self.0.session.set(wrx);
 
         Ok(())
@@ -683,14 +604,10 @@
     /// Returns a [`CommandErrorType::SessionInactive`] error type if the shard
     /// has not been started.
     pub async fn command(&self, value: &impl serde::Serialize) -> Result<(), CommandError> {
-<<<<<<< HEAD
         let json = json::to_vec(value).map_err(|source| CommandError {
             source: Some(Box::new(source)),
             kind: CommandErrorType::Serializing,
         })?;
-=======
-        let json = json::to_vec(value).map_err(|source| CommandError::Serializing { source })?;
->>>>>>> b056095e
 
         self.send(Message::Binary(json))
             .await
@@ -741,20 +658,12 @@
     ///
     /// # Errors
     ///
-<<<<<<< HEAD
     /// Returns a [`SendErrorType::Sending`] error type if there is an issue
     /// with sending via the shard's session. This may occur when the shard is
     /// between sessions.
     ///
     /// Returns [`SendErrorType::SessionInactive`] error type when the shard has
     /// not been started.
-=======
-    /// Returns a [`SendError::Sending`] if there is an issue with sending via
-    /// the shard's session. This may occur when the shard is between sessions.
-    ///
-    /// Returns [`SendError::SessionInactive`] when the shard has not been
-    /// started.
->>>>>>> b056095e
     ///
     /// [`shutdown`]: Self::shutdown
     pub async fn send(&self, message: Message) -> Result<(), SendError> {
@@ -765,7 +674,6 @@
             session
                 .tx
                 .unbounded_send(message.into_tungstenite())
-<<<<<<< HEAD
                 .map_err(|source| SendError {
                     source: Some(Box::new(source)),
                     kind: SendErrorType::Sending,
@@ -774,12 +682,6 @@
             Err(SendError {
                 source: Some(Box::new(SessionInactiveError)),
                 kind: SendErrorType::SessionInactive,
-=======
-                .map_err(|source| SendError::Sending { source })
-        } else {
-            Err(SendError::SessionInactive {
-                source: SessionInactiveError,
->>>>>>> b056095e
             })
         }
     }
@@ -823,11 +725,7 @@
 
         if let Ok(session) = self.session() {
             // Since we're shutting down now, we don't care if it sends or not.
-<<<<<<< HEAD
-            let _ = session.close(Some(TungsteniteCloseFrame {
-=======
             let _res = session.close(Some(TungsteniteCloseFrame {
->>>>>>> b056095e
                 code: CloseCode::Normal,
                 reason: "".into(),
             }));
@@ -857,11 +755,7 @@
             Err(_) => return (shard_id, None),
         };
 
-<<<<<<< HEAD
-        let _ = session.close(Some(TungsteniteCloseFrame {
-=======
         let _res = session.close(Some(TungsteniteCloseFrame {
->>>>>>> b056095e
             code: CloseCode::Restart,
             reason: Cow::from("Closing in a resumable way"),
         }));
@@ -894,13 +788,8 @@
 #[cfg(test)]
 mod tests {
     use super::{
-<<<<<<< HEAD
         CommandError, CommandErrorType, Information, ResumeSession, SendError, SendErrorType,
         SessionInactiveError, Shard, ShardStartError, ShardStartErrorType,
-=======
-        CommandError, ConnectingError, Information, ResumeSession, SendError, SessionInactiveError,
-        Shard, ShardStartError,
->>>>>>> b056095e
     };
     use static_assertions::{assert_fields, assert_impl_all};
     use std::{error::Error, fmt::Debug};
@@ -909,36 +798,11 @@
     assert_impl_all!(CommandError: Error, Send, Sync);
     assert_impl_all!(Information: Clone, Debug, Send, Sync);
     assert_impl_all!(ResumeSession: Clone, Debug, Send, Sync);
-<<<<<<< HEAD
     assert_impl_all!(SendErrorType: Debug, Send, Sync);
     assert_impl_all!(SendError: Error, Send, Sync);
     assert_impl_all!(SessionInactiveError: Error, Send, Sync);
     assert_fields!(ShardStartErrorType::ParsingGatewayUrl: url);
     assert_impl_all!(ShardStartErrorType: Debug, Send, Sync);
     assert_impl_all!(ShardStartError: Error, Send, Sync);
-=======
-    assert_impl_all!(
-        SessionInactiveError: Clone,
-        Debug,
-        Error,
-        Eq,
-        PartialEq,
-        Send,
-        Sync
-    );
-    assert_fields!(SendError::Sending: source);
-    assert_fields!(SendError::SessionInactive: source);
-    assert_impl_all!(SendError: Debug, Error, Send, Sync);
-    assert_fields!(ShardStartError::Establishing: source);
-    assert_fields!(ShardStartError::ParsingGatewayUrl: source, url);
-    assert_fields!(ShardStartError::RetrievingGatewayUrl: source);
-    assert_impl_all!(
-        ShardStartError: Debug,
-        Error,
-        From<ConnectingError>,
-        Send,
-        Sync
-    );
->>>>>>> b056095e
     assert_impl_all!(Shard: Clone, Debug, Send, Sync);
 }