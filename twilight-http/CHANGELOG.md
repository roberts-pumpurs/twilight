# Changelog

<<<<<<< HEAD
## [unreleased]

### Features

- [**breaking**] bring widgets up to date ([#1848](https://github.com/twilight-rs/twilight/issues/1848))
- [**breaking**] add `AfkTimeout` for `Guild::afk_timeout` ([#1922](https://github.com/twilight-rs/twilight/issues/1922))

### Refactor

- [**breaking**] clean up `AllowedMentions` ([#1869](https://github.com/twilight-rs/twilight/issues/1869))
=======
## [0.14.3] - 2023-01-28

### Bug Fixes

- resolve new clippy lints ([#2091](https://github.com/twilight-rs/twilight/issues/2091))
- create auto moderation type field name ([#2093](https://github.com/twilight-rs/twilight/issues/2093))

## [0.14.2] - 2023-01-20

### Bug Fixes

- return `Message` from `UpdateWebhookMessage` ([#2054](https://github.com/twilight-rs/twilight/issues/2054))

### Documentation

- updating command perms requires oauth ([#2076](https://github.com/twilight-rs/twilight/issues/2076))

### Features

- add role subscriptions ([#2034](https://github.com/twilight-rs/twilight/issues/2034))
- get current authorization route ([#2049](https://github.com/twilight-rs/twilight/issues/2049))

### Refactor

- human legible error debug bodies ([#2070](https://github.com/twilight-rs/twilight/issues/2070))
- remove prelude imports
>>>>>>> 363495f9

## [0.14.1] - 2023-01-07

### Bug Fixes

- clippy 1.66 ([#2005](https://github.com/twilight-rs/twilight/issues/2005))

### Features

- support nsfw commands ([#2019](https://github.com/twilight-rs/twilight/issues/2019))
- forum channel layouts ([#2016](https://github.com/twilight-rs/twilight/issues/2016))
- support `after` parameter for `GetAuditLog` ([#2031](https://github.com/twilight-rs/twilight/issues/2031))
- default forum sort orders ([#2038](https://github.com/twilight-rs/twilight/issues/2038))

## [0.14.0] - 2022-11-14

MSRV has been bumped to 1.64 ([#1897] - [@vilgotf]).

### Documentation

- [**breaking**] document `application::command::permissions` ([#1816](https://github.com/twilight-rs/twilight/issues/1816))

### Features

[**breaking**] `channel_id` is optional for `UpdateCurrentUserVoiceState` ([#1882] - [@itohatweb]).

[**breaking**] validate attachment descriptions ([#1890] - [@itohatweb]). The
following requests now validate attachments:
- `CreateFollowup`
- `UpdateFollowup`
- `UpdateResponse`
- `CreateMessage`
- `UpdateMessage`
- `ExecuteWebhook`
- `UpdateWebhookMessage`

[**breaking**] add `CreateGuildBan::delete_message_seconds` ([#1884] -
[@itohatweb]). This also removes `delete_message_days`.

### Refactor

impl `IntoFuture` for requests, deprecate `exec` ([#1898] - [@vilgotf]). Allows
users who don't need `ResponseFuture` (for `set_pre_flight`) to just call
`.await` on requests and create the `ResponseFuture` and await it in one go. The
old behavior of `exec()` is available by calling `into_future` as seen in the
`set_pre_flight` doctest. As a result, `CreateFormThreadMessage` now implements
`TryIntoRequest` instead of `CreateFormThread`, and `CreateGuildScheduledEvent`
no longer implements `TryIntoRequest` (its derivative request builders still
do).

`http` is affected by the following `model` changes:

- [**breaking**] move related modules under `guild` ([#1814](https://github.com/twilight-rs/twilight/issues/1814))
- [**breaking**] move related modules under `message` ([#1831](https://github.com/twilight-rs/twilight/issues/1831))
- [**breaking**] update `ChannelType` names ([#1909](https://github.com/twilight-rs/twilight/issues/1909))
- [**breaking**] flatten `CommandOption` ([#1819](https://github.com/twilight-rs/twilight/issues/1819))
- [**breaking**] remove `GetGuildMembers::presences` ([#1956](https://github.com/twilight-rs/twilight/issues/1956))

### Internal Refactor

- clippy 1.65 lints ([#1985](https://github.com/twilight-rs/twilight/issues/1985))
- clippy 1.65 lints round 2 ([#1991](https://github.com/twilight-rs/twilight/issues/1991))

[#1882]: https://github.com/twilight-rs/twilight/issues/1882
[#1884]: https://github.com/twilight-rs/twilight/issues/1884
[#1890]: https://github.com/twilight-rs/twilight/issues/1890
[#1897]: https://github.com/twilight-rs/twilight/issues/1897

## [0.13.3] - 2022-10-28

### Bug Fixes

- [**breaking**] require privacy_level in `CreateGuildScheduledEvent` ([#1962](https://github.com/twilight-rs/twilight/issues/1962))

### Features

- auto moderation http methods and mention spam ([#1846](https://github.com/twilight-rs/twilight/issues/1846))
- forum channels ([#1864](https://github.com/twilight-rs/twilight/issues/1864))

## [0.13.2] - 2022-09-29

### Build

- fix or ignore clippy for 1.64

### Documentation

- document component only messages ([#1911](https://github.com/twilight-rs/twilight/issues/1911))
- document mutable guild features ([#1912](https://github.com/twilight-rs/twilight/issues/1912))

## [0.13.1] - 2022-09-16

### Documentation

- fix mention on how color works ([#1893](https://github.com/twilight-rs/twilight/issues/1893))

### Features

- implement `AuditLogReason` for `UpdateGuildMfa` ([#1916](https://github.com/twilight-rs/twilight/issues/1916))

## [0.13.0] - 2022-08-14

### Documentation

- interaction endpoints not bound to global ratelimit ([#1853](https://github.com/twilight-rs/twilight/issues/1853))

## [0.12.2] - 2022-08-11

### Documentation

- interaction endpoints not bound to global ratelimit ([#1853](https://github.com/twilight-rs/twilight/issues/1853))

## [0.12.1] - 2022-07-26

### Documentation

- fix create_private_channel description ([#1849](https://github.com/twilight-rs/twilight/issues/1849))
- format doc examples ([#1847](https://github.com/twilight-rs/twilight/issues/1847))

### Features

- add `UpdateGuildMfa` ([#1850](https://github.com/twilight-rs/twilight/issues/1850))
- add `ExecuteWebhook::thread_name` ([#1851](https://github.com/twilight-rs/twilight/issues/1851))
- create/update channel updates ([#1854](https://github.com/twilight-rs/twilight/issues/1854))

## [0.12.0] - 2022-07-17

### Bug Fixes

- [**breaking**] make image data strings ([#1744](https://github.com/twilight-rs/twilight/issues/1744))
- skip null icons in `CreateGuildFromTemplate` ([#1749](https://github.com/twilight-rs/twilight/issues/1749))
- [**breaking**] webhook names can't be null ([#1748](https://github.com/twilight-rs/twilight/issues/1748))

### Features

- initial pass at dealing with unknown enum variants ([#1550](https://github.com/twilight-rs/twilight/issues/1550))

## [0.11.1] - 2022-07-07

### Bug Fixes

- backport #1744 string image serializers ([#1754](https://github.com/twilight-rs/twilight/issues/1754))

### Documentation

- auto archives not boost locked ([#1747](https://github.com/twilight-rs/twilight/issues/1747))

### Features

- implement clone on request ([#1758](https://github.com/twilight-rs/twilight/issues/1758))

### Refactor

- light refactoring in `request` ([#1750](https://github.com/twilight-rs/twilight/issues/1750))
- rename `NullableField` to `Nullable` ([#1756](https://github.com/twilight-rs/twilight/issues/1756))
- simplify client::try_request ([#1742](https://github.com/twilight-rs/twilight/issues/1742))
- `#[must_use]` on builders, not methods ([#1761](https://github.com/twilight-rs/twilight/issues/1761))
- remove `test_` prexif from tests ([#1767](https://github.com/twilight-rs/twilight/issues/1767))
- standardize clippy lints ([#1780](https://github.com/twilight-rs/twilight/issues/1780))
- add `#[non_exhaustive]` to c-style enums ([#1795](https://github.com/twilight-rs/twilight/issues/1795))

### Deps

- upgrade `hyper-trust-dns` ([#1790](https://github.com/twilight-rs/twilight/issues/1790))

Changelog for `twilight-http`.

## [0.11.0] - 2022-05-15

MSRV has been bumped to 1.60.

### Additions

Support Application Command Permissions V2 ([#1708] - [@baptiste0928]).

Support command localization via `description_localizations` and
`name_localizations` fields on request builders ([#1701] - [@baptiste0928]).

### Changes

`Route::GetGuildScheduledEventUsers` now defers to Discord's default values if
none are provided ([#1692] - [@zeylahellyer]).

Make image data values take a slice of bytes instead of a string slice
([#1618] - [@itohatweb]).

Take a boolean parameter for `CreateMessage::fail_if_not_exists`
([#1707] - [@itohatweb]).

Validate webhook usernames, now returning an error if invalid ([#1586] - [@7596ff]).

Remove the `Set Command Permissions` request and `dm_permission` field
([#1708], [#1706] - [@baptiste0928]).

`tracing` is no longer an optional dependency and is always enabled
([#1684], [#1730] - [@vilgotf], [@zeylahellyer]).

[#1730]: https://github.com/twilight-rs/twilight/pull/1730
[#1708]: https://github.com/twilight-rs/twilight/pull/1708
[#1707]: https://github.com/twilight-rs/twilight/pull/1707
[#1706]: https://github.com/twilight-rs/twilight/pull/1706
[#1701]: https://github.com/twilight-rs/twilight/pull/1701
[#1692]: https://github.com/twilight-rs/twilight/pull/1692
[#1684]: https://github.com/twilight-rs/twilight/pull/1684
[#1618]: https://github.com/twilight-rs/twilight/pull/1618
[#1586]: https://github.com/twilight-rs/twilight/pull/1586

## [0.10.3] - 2022-05-15

### Additions

Display API v8 errors for error printing ([#1719] - [@vilgotf]).

Support Get Guild Bans request pagination ([#1657] - [@zeylahellyer]).

[#1719]: https://github.com/twilight-rs/twilight/pull/1719
[#1657]: https://github.com/twilight-rs/twilight/pull/1657

## [0.10.2] - 2022-04-15

### Additions

Add `CreateStageInstance::send_start_notification` ([#1653] - [@zeylahellyer]).

Add a note on `UpdateGuild::features` regarding the `COMMUNITY` feature ([#1663]
- [@zeylahellyer]).

### Changes

Account for `Application`'s new name in `GetUserApplicationInfo` ([#1670] -
[@zeylahellyer]).

Add `StatusCode::get` and deprecate `StatusCode::raw` ([#1672] -
[@zeylahellyer]).

### Fixes

Update `AttachmentManager` logic to account for
`model::http::attachment::Attachment` changes ([#1624] - [@7596ff]). See the
`twilight-model` changelog.

[#1624]: https://github.com/twilight-rs/twilight/pull/1624
[#1653]: https://github.com/twilight-rs/twilight/pull/1653
[#1663]: https://github.com/twilight-rs/twilight/pull/1663
[#1670]: https://github.com/twilight-rs/twilight/pull/1670
[#1672]: https://github.com/twilight-rs/twilight/pull/1672

## [0.10.1] - 2022-03-20

### Additions

Support compilation without a TLS backend ([#1392] - [@vilgotf], [@7596ff]).
Discord's API remains HTTPS-only, this feature is intended for use behind
proxies.

`CreateStageInstance` and `UpdateStageInstance` now return a `StageInstance`
([#1565] - [@itohatweb]).

### Fixes

Update documentation for `Client::active_threads` ([#1544] - [@mu-arch],
[@7596ff]).

Encode `Route::SearchGuildMembers`' query string ([#1575] - [@itohatweb]).

Update documentation for `CreateFollowup::flags` ([#1579] - [@laralove143]).

`value-trait`, a dependency of `simd-json`, has been limited to at most `0.2.10`
([#1596] - [@7596ff], [@vilgotf]). The crate updated its MSRV in a minor
version, which Twilight is unable to follow.

Fix a typo, renaming `communication_disabled_util` to
`communication_disabled_until` in `UpdateGuildMember` ([#1612] - [@oceaann]).

[#1392]: https://github.com/twilight-rs/twilight/pull/1392
[#1544]: https://github.com/twilight-rs/twilight/pull/1544
[#1565]: https://github.com/twilight-rs/twilight/pull/1565
[#1575]: https://github.com/twilight-rs/twilight/pull/1575
[#1596]: https://github.com/twilight-rs/twilight/pull/1596

## [0.10.0] - 2022-03-10

### InteractionClient

`InteractionClient` functions have been renamed with a consistent style
([#1433] - [@7596ff]):

| New                          | Old                             |
| ---------------------------- | ------------------------------- |
| `create_response`            | `interaction_callback`          |
| `delete_response`            | `delete_interaction_original`   |
| `response`                   | `get_interaction_original`      |
| `update_response`            | `update_interaction_original`   |
| `create_followup`            | `create_followup_message`       |
| `delete_followup`            | `delete_followup_message`       |
| `followup`                   | `followup_message`              |
| `update_followup`            | `update_followup_message`       |
| `create_global_command`      | unchanged                       |
| `delete_global_command`      | unchanged                       |
| `global_command`             | `get_global_command`            |
| `global_commands`            | `get_global_commands`           |
| `set_global_commands`        | unchanged                       |
| `update_global_command`      | unchanged                       |
| `create_guild_command`       | unchanged                       |
| `delete_guild_command`       | unchanged                       |
| `guild_command`              | `get_guild_command`             |
| `guild_commands`             | `get_guild_commands`            |
| `set_guild_commands`         | unchanged                       |
| `update_guild_command`       | unchanged                       |
| `command_permissions`        | `get_command_permissions`       |
| `guild_command_permissions`  | `get_guild_command_permissions` |
| `set_command_permissions`    | unchanged                       |
| `update_command_permissions` | unchanged                       |

Respective request builders have been renamed to match.

### Sending Messages

Sending messages has been refactored and made consistent across all methods
([#1354] - [@7596ff]). This is a full log of all message-sending related
changes, with [#1354] being the majority of the changes, and other PRs being
noted.

`AttachmentFile` has been renamed to `model::http::Attachment`, and now holds
owned values ([#1508] - [@7596ff]).

`Client::default_allowed_mentions` now returns a reference instead of
cloning.

Documentation for request builder methods have been updated and made
consistent with each other.

`CreateMessage`
- `allowed_mentions` is actually used in `try_into_request`
- `allowed_mentions` now takes a reference, and is nullable
- `attach` and `files` have been replaced with `attachments`
- rename `stickers` to `sticker_ids`
- `attachments` now validates filenames ([#1530] - [@7596ff])

`UpdateMessage`
- `allowed_mentions` is actually used in `try_into_request`
- `allowed_mentions` now takes a reference, and is nullable
- `attachments` now takes a list of `http::attachment::Attachment`s
- `attachments` now validates filenames ([#1530] - [@7596ff])
- `embeds` now accepts an `Option` instead of a slice
- add `payload_json`

`ExecuteWebhook`:
- `allowed_mentions` is actually used in `try_into_request`
- `allowed_mentions` now takes a reference, and is nullable
- `attach` and `files` have been replaced with `attachments`
- `attachments` now validates filenames ([#1530] - [@7596ff])
- refactored `wait` to use a field on the request itself instead of calling a
  `request` method

`UpdateWebhookMessage`
- `allowed_mentions` now takes a reference, and is nullable
- `attach` and `files` have been replaced with `attachments` and
  `keep_attachment_ids`
- `attachments` now validates filenames ([#1530] - [@7596ff])
- no longer auditable

`CreateResponse`
- now takes `model::http::InteractionResponse` ([#1508] - [@7596ff])
- send attachments using a form rather than JSON ([#1509] - [@7596ff])

`UpdateResponse`
- `allowed_mentions` now takes a reference, and is nullable
- `attach` and `files` have been replaced with `attachments` and
  `keep_attachment_ids`
- `attachments` now validates filenames ([#1530] - [@7596ff])

`CreateFollowup`
- `allowed_mentions` is actually used in `try_into_request`
- `allowed_mentions` now takes a reference, and is nullable
- `attach` and `files` have been replaced with `attachments`
- `attachments` now validates filenames ([#1530] - [@7596ff])

`UpdateFollowup`
- `allowed_mentions` now takes a reference, and is nullable
- `attach` and `files` have been replaced with `attachments` and
  `keep_attachment_ids`
- `attachments` now validates filenames ([#1530] - [@7596ff])

### Changes

Many integer sizes used for functions such as `CreateInvite::max_age` have been
reduced to `u32`s or `u16`s based on their documented maximum value ([#1505] -
[@laralove143]).

`Client::update_channel_permissions` now takes a new type,
`model::http::PermissionOverwrite`, instead of involving a more complicated
request builder ([#1521] - [@7596ff]). This removes
`UpdateChannelPermissionConfigured`.

`AuditLogReason::reason` is now validated with `twilight_validate`, and returns
a `ValidationError` ([#1527] - [@7596ff]). `AuditLogReasonError` has been
removed.

Update to Discord API version 10 ([#1540] - [@zeylahellyer]). This involves
two changes:
- remove `Route::CreateBan`'s `reason` struct field
- update `CreateBan` to specify the reason in the headers, not URL

[#1354]: https://github.com/twilight-rs/twilight/pull/1354
[#1433]: https://github.com/twilight-rs/twilight/pull/1433
[#1508]: https://github.com/twilight-rs/twilight/pull/1508
[#1509]: https://github.com/twilight-rs/twilight/pull/1508
[#1521]: https://github.com/twilight-rs/twilight/pull/1521
[#1540]: https://github.com/twilight-rs/twilight/pull/1540

## [0.9.1] - 2022-02-12

### Additions

Support setting a cover image for scheduled events ([#1525] - [@7596ff]).

### Changes

Update many links to Discord documentation with consistent capitalization and
page titles ([#1429] - [@itohatweb], [@7596ff]).

### Fixes

Properly clear attachments on edit-message-like requests ([#1499] - [@7596ff]).

Update links to builders in `twilight-util` ([#1516] - [@laralove143]).

[#1429]: https://github.com/twilight-rs/twilight/pull/1429
[#1499]: https://github.com/twilight-rs/twilight/pull/1499
[#1516]: https://github.com/twilight-rs/twilight/pull/1516
[#1525]: https://github.com/twilight-rs/twilight/pull/1525

## [0.9.0] - 2022-01-22

### Validation

Validation has been moved to a new crate, `twilight_validate` ([#1331] -
[@7596ff]). Similar concerns such as creating messages
(`MessageValidationError`) or editing channels (`ChannelValidationError`) have
been grouped together in error types, and these error types replace the custom
error types associated with each request builder. Miscellaneous validation
functions that were associated things like get user limits are also placed under
one error type, `ValidationError`.

The following error types are now returned by the following methods:
- `ChannelValidationError`
  - `Client::create_guild_channel`
  - `Client::create_thread_from_message`
  - `Client::create_thread`
  - `CreateGuildChannel::rate_limit_per_user`
  - `CreateGuildChannel::topic`
  - `UpdateChannel::name`
  - `UpdateChannel::rate_limit_per_user`
  - `UpdateChannel::topic`
  - `UpdateThread::name`
  - `UpdateThread::rate_limit_per_user`
- `CommandValidationError`
  - `InteractionClient::set_command_permissions`
  - `InteractionClient::update_command_permissions`
- `MessageValidationError`
  - `CreateFollowupMessage::components`
  - `CreateMessage::components`
  - `CreateMessage::content`
  - `CreateMessage::embeds`
  - `CreateMessage::stickers`
  - `CreateWebhookMessage::components`
  - `UpdateFollowupMessage::components`
  - `UpdateFollowupMessage::content`
  - `UpdateFollowupMessage::embeds`
  - `UpdateMessage::components`
  - `UpdateMessage::content`
  - `UpdateMessage::embeds`
  - `UpdateOriginalResponse::components`
  - `UpdateOriginalResponse::content`
  - `UpdateOriginalResponse::embeds`
  - `UpdateWebhookMessage::components`
  - `UpdateWebhookMessage::content`
  - `UpdateWebhookMessage::embeds`
- `ValidationError`
  - `AddGuildMember::nick`
  - `Client::create_guild_from_template`
  - `Client::create_stage_instance`
  - `Client::create_template`
  - `CreateBan::delete_message_days`
  - `CreateGuildPrune::days`
  - `CreateInvite::max_uses`
  - `CreateTemplate::description`
  - `GetChannelMessages::limit`
  - `GetCurrentUserGuilds::limit`
  - `GetGuildAuditLog::limit`
  - `GetGuildMembers::limit`
  - `GetGuildPruneCount::limit`
  - `GetReactions::limit`
  - `SearchGuildMembers::limit`
  - `UpdateCurrentMember::nick`
  - `UpdateCurrentUser::username`
  - `UpdateGuild::name`
  - `UpdateGuildMember::communication_disabled_until`
  - `UpdateGuildMember::nick`
  - `UpdateStageInstance::topic`
  - `UpdateTemplate::description`
  - `UpdateTemplate::name`

The following functions now perform validation:
- `MessageValidationError`
  - `CreateFollowupMessage::content`
  - `CreateFollowupMessage::embeds`
  - `CreateWebhookMessage::content`
  - `CreateWebhookMessage::embeds`

### Additions

Add a sealed trait located at `request::TryIntoRequest` for converting a typed
request builder into a raw `request::Request` ([#1162] - [@zeylahellyer]). This
allows users to inspect requests prior to sending them which may be useful for
debugging and unit testing.

Support guild scheduled events ([#1347] - [@7596ff]). Adds the following
methods: `Client::create_guild_scheduled_event`,
`Client::delete_guild_scheduled_event`, `Client::guild_scheduled_event_users`,
`Client::guild_scheduled_event`, `Client::guild_scheduled_events`,
`Client::update_guild_scheduled_event`.

### Changes

All types and method signatures have been updated to use the new `Id<T>` syntax
([#1260] - [@zeylahellyer]).

Requests requiring an `Id<ApplicationMarker>` are now created through an
`InteractionClient` ([#1275] - [@zeylahellyer]]). This is created by passing the
ID to `Client::interaction`. It replaces `set_application_id`. The interaction
methods are no longer on `Client`.

The `rustls` feature has been removed ([#1314] - [@Gelbpunkt]). Users must
manually select one of `rustls-native-roots` or `rustls-webpki-roots`.

The `ErrorCode` which contained custom names and descriptions for each API error
code has been removed ([#1394] - [@zeylahellyer]). Users can now read
`GeneralApiError::code: u64` to see the code.

`InteractionClient::{create_global_command, create_guild_command}` no longer
accept a `name` when first creating the request ([#1395] - [@baptiste0928]).
Instead, depending on the type of command the user is created, different
validation is performed. For `ChatInput` commands, validation ensures that the
name is between 1 and 32 characters in length and that it contains no uppercase
letters. For `Message` and `User` commands, validation only ensures the length
is correct. Similar validation is performed on `ChatInput` `option`s.

`Route` now directly implements `Display` ([#1397] - [@vilgotf]).

The MSRV has been updated to 1.57 ([#1402] - [@zeylahellyer]).

The Rust edition has been updated to 2021 ([#1412] - [@vilgotf]).

`RequestReactionType` now directly implements `Display` ([#1457] - [@vilgotf]).

[#1162]: https://github.com/twilight-rs/twilight/pull/1162
[#1260]: https://github.com/twilight-rs/twilight/pull/1260
[#1275]: https://github.com/twilight-rs/twilight/pull/1275
[#1314]: https://github.com/twilight-rs/twilight/pull/1314
[#1331]: https://github.com/twilight-rs/twilight/pull/1331
[#1394]: https://github.com/twilight-rs/twilight/pull/1394
[#1395]: https://github.com/twilight-rs/twilight/pull/1395
[#1397]: https://github.com/twilight-rs/twilight/pull/1397
[#1402]: https://github.com/twilight-rs/twilight/pull/1402
[#1412]: https://github.com/twilight-rs/twilight/pull/1412
[#1457]: https://github.com/twilight-rs/twilight/pull/1457

## [0.8.5] - 2022-01-21

### Additions

Support sending stickers in `CreateMessage` ([#1435] - [@cmays90]).

[#1435]: https://github.com/twilight-rs/twilight/pull/1435

## [0.8.4] - 2022-01-08

### Additions

Add `Client::get_current_user_guild_member` ([#1355] - [@HTG-YT]).

Add `UpdateGuild::premium_progress_bar_enabled` ([#1399] - [@Erk-]).

[#1355]: https://github.com/twilight-rs/twilight/pull/1355
[#1399]: https://github.com/twilight-rs/twilight/pull/1399

## [0.8.3] - 2021-12-27

### Additions

Support guild member timeouts via
`UpdateGuildMember::communication_disabled_until` ([#1342] - [@HTG-YT]).

Support pre-flight cancellation to cancel requests after passing ratelimit
queues but before sending ([#1353] - [@zeylahellyer]).

### Fixes

Fix display implementation for Get Active Threads route
([#1386] - [@zeylahellyer]).

Fix display implementation for Get Current User Application Info route
([#1389] - [@Erk-]).

[#1389]: https://github.com/twilight-rs/twilight/pull/1389
[#1386]: https://github.com/twilight-rs/twilight/pull/1386
[#1353]: https://github.com/twilight-rs/twilight/pull/1353
[#1342]: https://github.com/twilight-rs/twilight/pull/1342

## [0.8.2] - 2021-12-24

### Additions

Add the API error code `50109 RequestInvalidJson` ([#1338] - [@vilgotf]).

[#1326]: https://github.com/twilight-rs/twilight/pull/1326

## [0.8.1] - 2021-12-15

### Additions

Add the API error codes `20029 WriteActionsReached` and `50055 InvalidGuild`
([#1326] - [@zeylahellyer]).

### Changes

Only send the interaction authorization token when responding to interactions
([#1317] - [@zeylahellyer]).

### Fixes

Fix an issue where interaction and webhook tokens were invalidating the entire
client ([#1318] - [@zeylahellyer]). The client now only invalidates a token if
the request that failed was actually using it.

`CommandBorrowed::kind` is now properly serialized as `type` ([#1323] -
[@7596ff]).

Fix a variety of routes in `RouteDisplay` after adding tests ([#1327] -
[@zeylahellyer]). The fixed routes are `CreateGuildPrune`,
`SyncGuildIntegration`, and `UpdateUserVoiceState`.

[#1317]: https://github.com/twilight-rs/twilight/pull/1317
[#1318]: https://github.com/twilight-rs/twilight/pull/1318
[#1323]: https://github.com/twilight-rs/twilight/pull/1323
[#1326]: https://github.com/twilight-rs/twilight/pull/1326
[#1327]: https://github.com/twilight-rs/twilight/pull/1327

## [0.8.0] - 2021-12-03

### Additions

Add a feature, `trust-dns`, which uses `hyper-trust-dns` to use a fully
async and featured DNS resolver ([#1310] - [@Gelbpunkt]).

Add the `ErrorType::RatelimiterTicket` variant ([#1191] - [@Gelbpunkt]).

### Changes

`ClientBuilder::ratelimiter` now accepts an `Option<Box<dyn
Ratelimiter>>`, which is a trait provided by the `http-ratelimiting`
crate ([#1191] - [@Gelbpunkt]). Additionally, `routing::{Path,
PathParseError, PathParseErrorType}` and `request::Method` have been
moved to `http-ratelimiting`, with a re-export that will remain for one
major version.

`tracing` is now enabled by default ([#1203] - [@Gelbpunkt]).

`CreateThread` and `CreateThreadFromMessage` no longer accept an
`AutoArchiveDuration` as a default parameter ([#1256] - [@7596ff]). This
can still be set with a method on the request builder.

`http::prelude` has been removed ([#1273] - [@7596ff]).

`CreateFollowupMessage::{avatar_url, username}` have been removed
([#1287] - [@itohatweb]).

### Dependency Updates

`hyper-rustls` has been updated to `0.23` ([#1276] - [@Gelbpunkt]).

[#1191]: https://github.com/twilight-rs/twilight/pull/1191
[#1203]: https://github.com/twilight-rs/twilight/pull/1203
[#1256]: https://github.com/twilight-rs/twilight/pull/1256
[#1273]: https://github.com/twilight-rs/twilight/pull/1273
[#1276]: https://github.com/twilight-rs/twilight/pull/1276
[#1287]: https://github.com/twilight-rs/twilight/pull/1287
[#1310]: https://github.com/twilight-rs/twilight/pull/1310

## [0.7.3] - 2021-12-03

### Additions

`DeleteWebhookMessage`, `UpdateWebhookMessage`, and `GetWebhookMessage` now
support targeting a `thread_id` instead of the channel itself. `ExecuteWebhook`
already had a method to do this, but it was not functioning until now ([#1286],
[#1311] - [@7596ff]]).

Added some missing error codes ([#1291] - [@itohatweb]).

[#1286]: https://github.com/twilight-rs/twilight/pull/1286
[#1291]: https://github.com/twilight-rs/twilight/pull/1291
[#1311]: https://github.com/twilight-rs/twilight/pull/1311

## [0.7.2] - 2021-11-20

### Additions

Add `Client::update_current_member`, and deprecate
`Client::update_current_user_nick` ([#1253] - [@7596ff]).

Add `Client::thread_member`, which gets a member of a thread ([#1258] -
[@7596ff]).

### Changes

Add the `attach` function to many create-message-like methods, which accepts a
list of `AttachmentFile`s ([#1206] - [@Erk-]). Additionally, deprecate the
`files` method, since it could not support adding descriptions to attachments.

Deprecate `http::prelude` ([#1257], [#1265] - [@7595ff]).

Deprecate `CreateFollowupMessage::{avatar_url, username}`, as they did not have
an effect ([#1289] - [@itohatweb]).

[#1206]: https://github.com/twilight-rs/twilight/pull/1206
[#1253]: https://github.com/twilight-rs/twilight/pull/1253
[#1257]: https://github.com/twilight-rs/twilight/pull/1257
[#1258]: https://github.com/twilight-rs/twilight/pull/1258
[#1265]: https://github.com/twilight-rs/twilight/pull/1265

## [0.7.1] - 2021-10-29

### Additions

`CreateRole` and `UpdateRole` now support setting either the `icon`
(image data) or the `unicode_emoji` fields ([#1212] - [@7596ff]).

Add new API error codes: `MaximumGuildWidgets`, `ServerNeedsBoosts`, and
`CannotReplyWithoutMessageHistory` ([#1215] - [@7596ff]).

### Changes

Fixes some spelling errors in documentation ([#1223] - [@7596ff]).

### Fixes

Add a missing `?` to `GetPublicArchivedThreads` ([#1214] -
[@cherryblossom000]).

Actually serialize the JSON body on `UpdateThread` ([#1218] -
[@7596ff]).

[#1212]: https://github.com/twilight-rs/twilight/pull/1212
[#1214]: https://github.com/twilight-rs/twilight/pull/1214
[#1215]: https://github.com/twilight-rs/twilight/pull/1215
[#1218]: https://github.com/twilight-rs/twilight/pull/1218
[#1223]: https://github.com/twilight-rs/twilight/pull/1223

## [0.7.0] - 2021-10-21

### Changes

The MSRV has been updated to 1.53 ([#1161] - [@7596ff]).

Rework the header API ([#1066] - [@zeylahellyer]) by taking an iterator
of key-value header pairs instead of an `http` crate `HeaderMap`,
removing the ratelimit error types in favor of header parsing error
types, and providing additional information about how parsing failed.
See the PR for more details.

`Client` no longer implements `Clone`, because it is no longer
internally wrapped in an `Arc` ([#1067] - [@zeylahellyer]). To retain
this functionality, you can wrap them it an `Arc` or a `Rc` manually.

`Client::{new_create_global_command, new_create_guild_command}` have
been renamed to `create_global_command` and `create_guild_command`
respectively, and their previous implementations have been removed.

Deprecated re-exports of application request builders have been removed
([#1193] - [@7596ff]).

`Ratelimiter::get` has been removed in favor of `ticket` ([#1195] -
[@7596ff]).

[#1066]: https://github.com/twilight-rs/twilight/pull/1066
[#1067]: https://github.com/twilight-rs/twilight/pull/1067
[#1161]: https://github.com/twilight-rs/twilight/pull/1161
[#1193]: https://github.com/twilight-rs/twilight/pull/1193
[#1195]: https://github.com/twilight-rs/twilight/pull/1195

## [0.6.6] - 2021-10-07

### Additions

Adds decompression support. This is enabled by default. The feature is
named `decompression`. This pulls in the [`brotli`] dependency ([#1104]
- [@vilgotf]).

When this feature is enabled, the variant
`DeserializeBodyErrorKind::Decompressing` is added.

 Adds the following `Client` methods: `create_guild_sticker`,
 `delete_guild_sticker`, `guild_sticker`, `guild_stickers`,
 `nitro_sticker_packs`, `sticker`, and `update_guild_sticker` ([#1157] -
 [@7596ff]).

### Changes

`UpdateCurrentUser` now implements `AuditLogReason` ([#1184] - [@Erk-]).

[`brotli`]: https://crates.io/crates/brotli

[#1104]: https://github.com/twilight-rs/twilight/pull/1104
[#1157]: https://github.com/twilight-rs/twilight/pull/1157
[#1184]: https://github.com/twilight-rs/twilight/pull/1184

## [0.6.5] - 2021-09-17

### Thread Support

The http API version has been updated to `v9`.

9 new error codes have been added: `GuildPremiumTooLow`,
`MaxActiveAnnouncementThreads`, `MaxActiveThreads`,
`ThreadAlreadyCreated`, `ThreadArchived`, `ThreadInvalidBeforeValue`,
`ThreadInvalidNotificationSettings`, `ThreadLocked`, and
`ThreadMaxParticipants`.

12 new HTTP requests have been added: `AddThreadMember`, `CreateThread`,
`CreateThreadFromMessage`, `GetJoinedPrivateArchivedThreads`,
`GetPrivateArchivedThreads`, `GetPublicArchivedThreads`,
`GetThreadMembers`, `JoinThread`, `LeaveThread`, `RemoveThreadMember`,
`ThreadValidationError`, and `UpdateThread`.

`ExecuteWebhook` allows setting a `thread_id` parameter, which sends the
payload to the thread instead.

## [0.6.4] - 2021-09-17

### Additions

Support creating of Message and User application commands, via the
methods `new_create_global_command` and `new_create_guild_command`.
These will replace the methods `create_global_command` and
`create_guild_command` in the next major version ([#1107] - [@7596ff]).

Support the "Get Global Command" and "Get Guild Command" requests, which
can be used to get a full command object ([#1107] - [@7596ff]).

Support the "Get Followup Message" request, which can be used to
retrieve one of the followup messages created for an application
interaction ([#1133] - [@zeylahellyer]).

### Fixes

Fix links to Discord documentation that pointed to the old `slash`
section ([#1107] - [@7596ff]).

### Changes

Application-related HTTP request builders have been separated into
`command` and `interaction` modules, for ease of understanding ([#1107]
- [@7596ff]).

[#1131]: https://github.com/twilight-rs/twilight/pull/1131
[#1133]: https://github.com/twilight-rs/twilight/pull/1133

## [0.6.3] - 2021-08-30

### Additions

Support message components, including action rows, buttons, and select menus
([#1020], [#1043], [#1044], [#1090], aggregate [#1121] - [@AEnterprise],
[@AsianIntel], [@zeylahellyer], [@7596ff]).

Add comparing `StatusCode` with `u16` ([#1131] - [@zeylahellyer]).

Add API error code 30040, described as "Maximum number of prune requests has
been reached. Try again later" ([#1125] - [@zeylahellyer]).

### Enhancements

Document that `tracing` is now disabled by default ([#1129] - [@zeylahellyer]).

Add `Response<ListBody<T>>::model` and `Response<MemberListBody>::model` aliases
corresponding to their `models` equivalents ([#1123] - [@zeylahellyer]).

Display body parsing errors as a legible string if they're UTF-8 valid
([#1118] - [@AEnterprise]).

[#1131]: https://github.com/twilight-rs/twilight/pull/1131
[#1129]: https://github.com/twilight-rs/twilight/pull/1129
[#1125]: https://github.com/twilight-rs/twilight/pull/1125
[#1123]: https://github.com/twilight-rs/twilight/pull/1123
[#1121]: https://github.com/twilight-rs/twilight/pull/1121
[#1120]: https://github.com/twilight-rs/twilight/pull/1120
[#1118]: https://github.com/twilight-rs/twilight/pull/1118
[#1090]: https://github.com/twilight-rs/twilight/pull/1090
[#1044]: https://github.com/twilight-rs/twilight/pull/1044
[#1043]: https://github.com/twilight-rs/twilight/pull/1043
[#1020]: https://github.com/twilight-rs/twilight/pull/1020

## [0.6.2] - 2021-08-18

### Additions

Add 6 new HTTP API error codes:

- 10049: Unknown stream
- 10050: Unknown premium server subscribe cooldown
- 10070: Unknown Guild Scheduled Event
- 10071: Unknown Guild Scheduled Event User
- 50095: This server is not available in your location
- 50097: This server needs monetization enabled in order to perform this action

([#1094] - [@Erk-]).

### Fixes

Fix `ResponseFuture` returning mismatched `RequestTimedOut` and `RequestError`
error type variants ([#1100] - [@vilgotf]).

### Enhancements

Improve the performance of `Response::bytes` ([#1103] - [@vilgotf]).

Add `[#must_use]` to typed HTTP request builders ([#1099] - [@zeylahellyer]).

[#1103]: https://github.com/twilight-rs/twilight/pull/1103
[#1100]: https://github.com/twilight-rs/twilight/pull/1100
[#1099]: https://github.com/twilight-rs/twilight/pull/1099
[#1094]: https://github.com/twilight-rs/twilight/pull/1094

## [0.6.1] - 2021-08-01

### Additions

Adds `RequestBuilder::raw` back in, hiding the existing fields behind
methods due to the type of one of the public fields being inaccurate in
the first place. This is considered a hotfix ([#1084] -
[@zeylahellyer]).

BREAKING CHANGES: `request::Request` fields are now private and behind
getters, `request::RequestBuilder` and `request::Request` initialization
methods now take route references.

Adds `ClientBuilder::remember_invalid_token`. By default we remember
when the HTTP client encounters an invalid token (via the 401 response
status). When one is encountered, all future requests are
short-circuited and return a 401 ([#1085] - [@zeylahellyer]).

This option allows a user to disable this functionality and to always
continue with a request, even if past ones have encountered a 401
response.

[#1084]: https://github.com/twilight-rs/twilight/pull/1084
[#1085]: https://github.com/twilight-rs/twilight/pull/1085

## [0.6.0] - 2021-07-31

### Enhancements

Many functions have been made constant ([#1010] - [@zeylahellyer]).

### Changes

There are significant changes to how users make HTTP requests. When
users make a request, they must pass borrowed types instead of owned
types. To execute the request, users must call `exec` on the request
builder. Once the request has completed execution, users may use the
`ResponseFuture` struct methods to access the status code of the
request. To access a returned model, if there is one, users must call
`model` on the response.

A call to `Client::create_message` like this:

```rust
client.create_message(ChannelId(1))
    .content("some content")?
    .embed(Embed {})?
    .await?;
```

is now written like this:

```rust
client.create_message(ChannelId(1))
    .content(&"some content")?
    .embeds(&[&Embed {}])?
    .exec()
    .await?
    .model()
    .await?;
```

For more information on the motivation behind these changes, see the PR
descriptions of [#923], [#1008], and [#1009]. These changes were
authored by [@zeylahellyer].

Rename `ErrorCode::UnallowedWordsForPublicStage` variant to
`UnallowedWords` ([#956] - [@7596ff])

`CreateGlobalCommand`, `CreateGuildCommand`, `SetGlobalCommands`, and
`SetGuildCommands` now return command(s) ([#1037] - [@vilgotf]).

A few spelling errors have been fixed by adding the `codespell` Action
([#1041] - [@Gelbpunkt].

[#923]: https://github.com/twilight-rs/twilight/pull/923
[#956]: https://github.com/twilight-rs/twilight/pull/956
[#1008]: https://github.com/twilight-rs/twilight/pull/1008
[#1009]: https://github.com/twilight-rs/twilight/pull/1009
[#1010]: https://github.com/twilight-rs/twilight/pull/1010
[#1037]: https://github.com/twilight-rs/twilight/pull/1037
[#1041]: https://github.com/twilight-rs/twilight/pull/1041

## [0.5.7] - 2021-07-23

### Changes

`#![deny(unsafe_code)]` has been added, ensuring no unsafe code exists in the
crate ([#1042] - [@zeylahellyer]).

### Fixes

The `JSON` body is now actually serialized on the `update_channel` route
([#1051] - [@Learath2]).

[#1042]: https://github.com/twilight-rs/twilight/pull/1042
[#1051]: https://github.com/twilight-rs/twilight/pull/1051

## [0.5.6] - 2021-07-20

### Fixes

Fix the display implementation for `Route::GetGuildMembers` ([#1050] - [@Erk-]).

[#1050]: https://github.com/twilight-rs/twilight/pull/1050

## [0.5.5] - 2021-07-19

### Upgrade Path

Instead of using the `attachment`, `embed`, or `file` methods on requests, use
the `attachments`, `embeds`, or `files` methods.

### Changes

Deprecate requests' `attachment`, `embed`, and `file` methods in favor of their
plural forms ([#1034] - [@zeylahellyer]).

[#1034]: https://github.com/twilight-rs/twilight/pull/1034

## [0.5.4] - 2021-07-14

### Additions

Add `Client::get_interaction_original` ([#1013] - [@SuperiorJT]).

### Changes

Channel name validation has been updated to support a length of 1 character
([#1012] - [@zeylahellyer]).

Embed description validation has been updated to support a length of 4096
characters ([#1024] - [@zeylahellyer]).

The route `Client::update_original_response` now returns a `Message` ([#1023] -
[@AsianIntel]).

[#1012]: https://github.com/twilight-rs/twilight/pull/1012
[#1013]: https://github.com/twilight-rs/twilight/pull/1013
[#1023]: https://github.com/twilight-rs/twilight/pull/1023
[#1024]: https://github.com/twilight-rs/twilight/pull/1024

## [0.5.3] - 2021-07-03

### Additions

Add support for the following API error codes:

- 10059: Unknown discoverable server category
- 10060: Unknown sticker
- 10068: Unknown Guild Member Verification Form
- 10069: Unknown Guild Welcome Screen
- 30030: Maximum number of server categories has been reached
- 30039: Maximum number of stickers reached

([#1006] - [@zeylahellyer]).

[#1006]: https://github.com/twilight-rs/twilight/pull/1006

## [0.5.2] - 2021-07-02

### Fixes

The display formatters for `routing::Route`'s `SetGuildCommands` and
`UpdateGlobalCommand` variants have been fixed, which were resulting in 404 Not
Found errors ([#1005] - [@zeylahellyer]).

[#1005]: https://github.com/twilight-rs/twilight/pull/1005

## [0.5.1] - 2021-07-02

### Additions

Support setting multiple embeds in the `CreateMessage` and `UpdateMessage`
requests via their new `embeds` methods ([#987] - [@7596ff]).

Add a URL display formatter for
`request::channel::reaction::RequestReactionType` returned via the new
`RequestReactionType::display` method ([#967] - [@zeylahellyer]).

Add the ability to create raw requests without a `routing::Route` via the
`request::RequestBuilder::raw` method ([#963] - [@zeylahellyer]).

3 new methods have been added which return the individual components of the
now-deprecated `routing::Route::into_parts` method: `Route::display` which
returns a type implementing `Display` to format the path of a route,
`Route::method` to determine the HTTP method of a route, and `Route::path` to
get the ratelimiting path of a route. This also improves the performance of
the display implementation of `Route::display` over `Route::into_parts`
([#962] - [@zeylahellyer]).

Add the new stage API error codes "Unknown Stage Instance" (10067) and
"Stage Already Open" (150006) ([#955] - [@7596ff]).

### Fixes

Correctly remove the nickname when a `None` nickname is provided in the
`UpdateGuildMember` request ([#949] - [@zeylahellyer]).

Fix the request sending of the `CreateStageInstance` request
([#936] - [@7596ff]).

### Enhancements

Reduce allocations when parsing responses without using `serde_json`
([#994] - [@MaxOhn]).

Improve the `Display` implementation performance of various `Display`
implementations by calling `Formatter` methods directly instead of calling the
`format_args!` and `write!` macros ([#944] - [@zeylahellyer]).

### Changes

`routing::Route::into_parts` has been deprecated in favor of `Route::display`,
`Route::method`, and `Route::path` ([#962] - [@zeylahellyer]).

[#994]: https://github.com/twilight-rs/twilight/pull/994
[#987]: https://github.com/twilight-rs/twilight/pull/987
[#967]: https://github.com/twilight-rs/twilight/pull/967
[#963]: https://github.com/twilight-rs/twilight/pull/963
[#962]: https://github.com/twilight-rs/twilight/pull/962
[#955]: https://github.com/twilight-rs/twilight/pull/955
[#949]: https://github.com/twilight-rs/twilight/pull/949
[#944]: https://github.com/twilight-rs/twilight/pull/944
[#936]: https://github.com/twilight-rs/twilight/pull/936

## [0.5.0] - 2021-06-13

### Upgrade Path

Remove usage of `GetReactions::before`, `ErrorType::Formatting`,
`ErrorType::Ratelimiting`, `CreateMessage::attachment`,
`CreateMessage::attachments`, `CreateGuild::region`, `UpdateGuild::region`, and
`Result`.

Update usage of `CreateGuildFromTemplateError`, `CreateTemplateError`,
`SearchGuildMembersError`, `UpdateTemplateError`.

Replace the following usages:
```diff
-twilight_http::routing::Route::DeleteMessageSpecficReaction
+twilight_http::routing::Route::DeleteMessageSpecificReaction

-twilight_http::request::channel::invite::CreateInvite::target_user
+twilight_http::request::channel::invite::CreateInvite::target_user_id

-twilight_http::request::channel::invite::CreateInvite::target_user_type
+twilight_http::request::channel::invite::CreateInvite::target_type
```

`UpdateStageInstance` requests now look like this:

```diff
-client.update_stage_instance(channel_id, topic)?.await?;
+client.update_stage_instance(channel_id)
+    .topic(topic)?
+    .await?;
```

### Additions

Support for Slash Commands has been added.

The following HTTP requests have been added:

- `create_followup_message`
- `create_global_command`
- `create_guild_command`
- `delete_followup_message`
- `delete_global_command`
- `delete_guild_command`
- `delete_interaction_original`
- `get_command_permissions`
- `get_global_commands`
- `get_guild_command_permissions`
- `get_guild_commands`
- `interaction_callback`
- `set_command_permissions`
- `set_global_commands`
- `set_guild_commands`
- `update_command_permissions`
- `update_followup_message`
- `update_global_command`
- `update_guild_command`
- `update_interaction_original`

### Enhancements

The following HTTP errors have been added:

- `10063` `UnknownApplicationCommand`
- `10066` `UnknownApplicationCommandPermissions`
- `40041` `CommandNameAlreadyExists`

The following HTTP ratelimiting paths have been added:

- `ApplicationCommand(u64)`
- `ApplicationCommandId(u64)`
- `ApplicationGuildCommand(u64)`
- `ApplicationGuildCommandId(u64)`
- `InteractionCallback(u64)`

The following HTTP routes have been added:

`CreateGlobalCommand { application_id }`
`CreateGuildCommand { application_id, guild_id }`
`DeleteGlobalCommand { application_id, command_id }`
`DeleteGuildCommand { application_id, command_id, guild_id }`
`DeleteInteractionOriginal { application_id, interaction_token }`
`GetCommandPermissions { application_id, command_id, guild_id }`
`GetGlobalCommands { application_id }`
`GetGuildCommandPermissions { application_id, guild_id }`
`GetGuildCommands { application_id, guild_id }`
`InteractionCallback { interaction_id, interaction_token }`
`SetCommandPermissions { application_id, guild_id }`
`SetGlobalCommands { application_id }`
`SetGuildCommands { application_id, guild_id }`
`UpdateCommandPermissions { application_id, command_id, guild_id }`
`UpdateGlobalCommand { application_id, command_id }`
`UpdateGuildCommand { application_id, command_id, guild_id }`
`UpdateInteractionOriginal { application_id, interaction_token }`

### Changes

`GetReactions::before`, and its corresponding `Route::GetReactionUsers::before`
has been removed ([#810] - [@7596ff]).

`CreateInvite::{target_user, target_user_type}` have been removed [#847] -
[@7596ff]).

The `Formatting` and `Ratelimiting` HTTP error variants have been removed, as
they are unused ([#854] - [@vivian]).

In `UpdateStageInstance`, the `topic` field is no longer required ([#895] -
[@7596ff]).

The `tracing` dependency is now optional, and enabled by default ([#910] -
[@vivian]).

The following errors have been properly converted to the new `Error` standard
([#898] - [@7596ff]):
- `CreateGuildFromTemplateError`
- `CreateTemplateError`
- `SearchGuildMembersError`
- `UpdateTemplateError`

A typo in the name of `DeleteMessageSpecificReaction` has been fixed ([#927] -
[@vivian]).

`CreateMessage::{attachment, attachments}` have been removed ([#929] -
[@7596ff]).

References to `Guild::region` have been removed. This includes the `region`
method on `CreateGuild` and `UpdateGuild` ([#930] - [@7596ff]).

`Result` has been removed ([#931] - [@7596ff]).

[#810]: https://github.com/twilight-rs/twilight/pull/810
[#847]: https://github.com/twilight-rs/twilight/pull/847
[#854]: https://github.com/twilight-rs/twilight/pull/854
[#895]: https://github.com/twilight-rs/twilight/pull/895
[#898]: https://github.com/twilight-rs/twilight/pull/898
[#910]: https://github.com/twilight-rs/twilight/pull/910
[#927]: https://github.com/twilight-rs/twilight/pull/927
[#929]: https://github.com/twilight-rs/twilight/pull/929
[#930]: https://github.com/twilight-rs/twilight/pull/930
[#931]: https://github.com/twilight-rs/twilight/pull/931

## [0.4.3] - 2021-06-12

### Additions

Added new `ErrorCode`s:

- `20031 UnallowedWordsForPublicStage` ([#886] - [@BlackHoleFox])
- `30018 MaximumAnimatedEmojisReached` ([#918] - [@7596ff])
- `30019 MaximumGuildMembersReached` ([#918] - [@7596ff])

Added new request methods ([#867] - [@7596ff]):

- `CreateStageInstance::privacy_level`
- `UpdateStageInstance::privacy_level`
- `UpdateStageInstance::topic`

Note: it is currently impossible to change only the `privacy_level` of an
existing stage instance.  The change required to fix this is breaking, and will
be fixed in a later version.

### Changes

The following dependencies have been removed:

- `bytes` ([#909] - [@vivian])
- `futures-util` ([#912] - [@vivian])
- `native-tls` ([#911] - [@vivian])
- `serde_repr` ([#920] - [@vivian])

`Client::update_guild_channel_positions` was changed ([#880] - [@7596ff]):
- It now accepts a more generic parameter.
- `twilight_http::request::guild::update_guild_channel_positions::Position` is
  now `pub`, and has new fields `lock_permissions` and `parent_id`.

`error::Result` has been deprecated, as importing `error::Error` is similar
([#821] - [@vivian]).

The minimum channel name length is now 1 ([#885] - [@BlackHoleFox]).

[#821]: https://github.com/twilight-rs/twilight/pull/821
[#867]: https://github.com/twilight-rs/twilight/pull/867
[#880]: https://github.com/twilight-rs/twilight/pull/880
[#885]: https://github.com/twilight-rs/twilight/pull/885
[#886]: https://github.com/twilight-rs/twilight/pull/886
[#909]: https://github.com/twilight-rs/twilight/pull/909
[#911]: https://github.com/twilight-rs/twilight/pull/911
[#912]: https://github.com/twilight-rs/twilight/pull/912
[#918]: https://github.com/twilight-rs/twilight/pull/918
[#920]: https://github.com/twilight-rs/twilight/pull/920

## [0.4.2] - 2021-05-30

### Upgrade Path

`Request::new` and the `From` implementations on `Request` have been
deprecated; use the new `RequestBuilder` instead.

`CreateInvite::target_user_type` has been deprecated; use
`CreateInvite::target_type` instead.

### Additions

Add `request::RequestBuilder` for constructing manual `Request`s
([#814] - [@vivian], [#831] - [@vivian]).

Add support for 18 new HTTP API error codes ([#818] - [@7596ff]).

Add the following new `CreateGuild` and `UpdateGuild` methods:

- `CreateGuild::afk_channel_id`
- `CreateGuild::afk_timeout`
- `CreateGuild::system_channel_id`
- `CreateGuild::system_channel_flags`
- `UpdateGuild::discovery_splash`
- `UpdateGuild::features`
- `UpdateGuild::system_channel_flags`

([#819] - [@7596ff]).

Support retrieving a webhook's message, exposed via `Client::webhook_message`
([#817] - [@7596ff]).

Support Stage Instances by adding the following request methods:

- `Client::create_stage_instance`
- `Client::delete_stage_instance`
- `Client::stage_instance`
- `Client::update_stage_instance`

([#812], [#830] - [@7596ff]).

Bring invites up to date by adding `CreateInvite::target_application_id`, adding
`GetInvite::with_expiration`, and adding `CreateInvite::target_type` while
deprecating `CreateInvite::target_user_type` ([#809] - [@7596ff]).

### Fixes

Fix request sending logic in `UpdateWebhookMessage` ([#844] - [@7596ff]).

### Enhancements

Don't send client authentication in webhook requests using a webhook token
([#828] - [@vivian]).

The following functions are now `const`:

- `api_error::ErrorCode::num`
- `client::ClientBuilder::timeout`
- `client::Client::delete_channel_permission`
- `client::Client::update_channel_permission`
- `ratelimiting::RatelimitError::error::kind`
- `ratelimiting::RatelimitHeaders::global`
- `request::channel::invite::GetInvite::with_counts`
- `request::guild::create_guild::GuildChannelFieldsBuilder::new`
- `request::guild::GetGuild::with_counts`
- `request::AuditLogReasonError::kind`
- `Error::kind`

([#824] - [@vivian]).

### Changes

`Request::new` and `Request`'s `From` implementations have been deprecated
([#814] - [@vivian]).

[#844]: https://github.com/twilight-rs/twilight/pull/844
[#831]: https://github.com/twilight-rs/twilight/pull/831
[#830]: https://github.com/twilight-rs/twilight/pull/830
[#828]: https://github.com/twilight-rs/twilight/pull/828
[#824]: https://github.com/twilight-rs/twilight/pull/824
[#818]: https://github.com/twilight-rs/twilight/pull/818
[#817]: https://github.com/twilight-rs/twilight/pull/817
[#814]: https://github.com/twilight-rs/twilight/pull/814
[#812]: https://github.com/twilight-rs/twilight/pull/812
[#809]: https://github.com/twilight-rs/twilight/pull/809

## [0.4.1] - 2021-05-20

### Upgrade Path

`CreateMessage::attachments` and `CreateMessage::attachment` have been
deprecated. Use the `files` and `file` methods instead.

### Additions

Add support for sending non-attachment files for reference in embeds in
`ExecuteWebhook`, `UpdateMessage`, and `UpdateWebhookMessage`, and sending
attachments in `UpdateMessage` and `UpdateWebhookMessage`
([#797] - [@7596ff], [@AsianIntel]).

### Fixes

Fix file uploading functionality in `CreateMessage::payload_json` and
`ExecuteWebhook::payload_json` ([#797] - [@7596ff], [@AsianIntel]).

[#797]: https://github.com/twilight-rs/twilight/pull/797

## [0.4.0] - 2021-05-12

### Upgrade Path

The MSRV is now Rust 1.49.

Remove calls to:

- `Client::create_guild_integration`
- `Client::current_user_private_channels`
- `Client::delete_guild_integration`
- `Client::sync_guild_integration`

Remove references to:

- `request::guild::integration`
- `request::user::GetCurrentUserPrivateChannels`

Replace references to `Path::WebhooksIdTokenMessageId` with
`Path::WebhooksIdTokenMessagesId`.

`CreateInvite::{max_age, max_uses}` now return validation errors, so the results
returned from them need to be handled.

Don't re-use `hyper` clients via the builder. If you need to configure the
underlying `hyper` client please create an issue with the reason why.

Errors are no longer enums and don't expose their concrete underlying error
source. You can access the underlying error via the implemented
`std::error::Error::source` method or the `into_parts` or `into_source` methods
on each error struct, which will return a boxed `std::error::Error`. To access
the reason for the error use the `kind` or `into_parts` method on error structs;
the returned error type is an enum with variants for each potential reason the
error occurred.

When specifying a method in a custom request use `request::Method` instead of
`hyper`'s.

The Allowed Mentions API has been reworked and moved to `twilight-model`. Use it
like so:

```rust
use twilight_model::channel::message::AllowedMentions;

let allowed_mentions = AllowedMentions::builder()
    .replied_user()
    .user_ids(user_ids)
    .build();
```

### Additions

Support `CreateMessage::fail_if_not_exists` which will fail creating the message
if the referenced message does not exist ([#708] - [@7596ff]).

### Enhancements

Update `simd-json` to 0.4 ([#786] - [@Gelbpunkt]).

The `futures-channel` dependency has been removed ([#785] - [@Gelbpunkt]).

### Changes

Remove support for guild integration calls, which are blocked for bots due to a
Discord API change ([#751] - [@vivian]).

Rename `Path::WebhooksIdTokenMessageId` to `Path::WebhooksIdTokenMessagesId`
([#755] - [@vivian]).

Return validation errors for `CreateInvite::max_age` and
`CreateInvite::max_uses` ([#757] - [@vivian]).

Remove ability to get current user's DM channels ([#782] - [@vivian]).

Remove `ClientBuilder::hyper_client` and `From<HyperClient> for Client` which
were available to re-use `hyper` clients ([#768] - [@vivian]).

Return updated copy of member when updating a member ([#758] - [@vivian]).

The `request::channel::message::allowed_mentions` API has been reworked and
moved to the `twilight-model` crate ([#760] - [@7596ff]).

Add custom method enum type for use rather than `hyper`'s ([#767] - [@vivian]).

[#786]: https://github.com/twilight-rs/twilight/pull/786
[#785]: https://github.com/twilight-rs/twilight/pull/785
[#782]: https://github.com/twilight-rs/twilight/pull/782
[#768]: https://github.com/twilight-rs/twilight/pull/768
[#767]: https://github.com/twilight-rs/twilight/pull/767
[#760]: https://github.com/twilight-rs/twilight/pull/760
[#758]: https://github.com/twilight-rs/twilight/pull/758
[#757]: https://github.com/twilight-rs/twilight/pull/757
[#755]: https://github.com/twilight-rs/twilight/pull/755
[#751]: https://github.com/twilight-rs/twilight/pull/751
[#708]: https://github.com/twilight-rs/twilight/pull/708

## [0.3.9] - 2021-05-09

### Additions

Support the Update Current User Voice State and Update User Voice State
stage channel routes ([#795] - [@7596ff]).

Support error codes 10057, 20028, 30031, 30035, and 50074 ([#800] - [@Erk-]).

### Fixes

Percent-encode reasons when creating a member ban ([#803] - [@Erk-]).

[#803]: https://github.com/twilight-rs/twilight/pull/803
[#800]: https://github.com/twilight-rs/twilight/pull/800
[#795]: https://github.com/twilight-rs/twilight/pull/795

## [0.3.8] - 2021-04-27

### Additions

Support the "Get Guild Welcome Screen" and "Update Guild Welcome Screen"
endpoints ([#792] - [@7596ff]).

[#792]: https://github.com/twilight-rs/twilight/pull/792

## [0.3.7] - 2021-04-22

### Upgrade Path

`CreateInvite::target_user` is deprecated, use `CreateInvite::target_user_id`.

### Additions

Add HTTP error code 60003, "Two factor is required for this operation"
([#770] - [@vivian]).

Add HTTP error code 10062, "Unknown interaction." ([#780] - [@vivian]).

Support searching the members of a guild via HTTP ([#587] - [@Gelbpunkt]).

Support guild templates via the following request handlers:

- `CreateGuildFromTemplate`
- `CreateTemplate`
- `DeleteTemplate`
- `GetTemplates`
- `GetTemplate`
- `SyncTemplate`
- `UpdateTemplate`

([#736] - [@7596ff]).

### Fixes

Add missing route mappings for Path parsing ([#743] - [@AEnterprise]).

Deprecate `CreateInvite::target_user`, add `CreateInvite::target_user_id` to
match the corrected field name when creating an invite ([#771] - [@vivian]).

Correctly parse global ratelimit headers ([#766] - [@vivian]).

Fix how long to sleep when encountering a global ratelimit ([#787] - [@vivian]).

[#787]: https://github.com/twilight-rs/twilight/pull/787
[#780]: https://github.com/twilight-rs/twilight/pull/780
[#771]: https://github.com/twilight-rs/twilight/pull/771
[#770]: https://github.com/twilight-rs/twilight/pull/770
[#766]: https://github.com/twilight-rs/twilight/pull/766
[#743]: https://github.com/twilight-rs/twilight/pull/743
[#736]: https://github.com/twilight-rs/twilight/pull/736
[#587]: https://github.com/twilight-rs/twilight/pull/587

## [0.3.6] - 2021-04-04

### Fixes

Set request & default headers after content headers ([#737] - [@AsianIntel]).

[#737]: https://github.com/twilight-rs/twilight/pull/737

## [0.3.5] - 2021-03-14

### Additions

Add an allowed mentions builder to `ExecuteWebhook` ([#719] - [@7596ff]).

[#719]: https://github.com/twilight-rs/twilight/pull/719

## [0.3.4] - 2021-01-25

### Fixes

Fix the check in the `request::guild::GetGuildPruneCount::days` method
([#696] - [@Silvea12]).

### Documentation

Add a note about using bearer tokens with the client ([#697] - [@vivian]).

[#697]: https://github.com/twilight-rs/twilight/pull/697
[#696]: https://github.com/twilight-rs/twilight/pull/696

## [0.3.3] - 2021-01-19

### Additions

Support setting default headers to be used for every request
([#654] - [@tbnritzdoge]).

[#654]: https://github.com/twilight-rs/twilight/pull/654

## [0.3.2] - 2021-01-18

### Fixes

Set the correct HTTPS connector in `Client::new` ([#689] - [@Gelbpunkt]).

Fix setting duplicate headers ([#686] - [@Gelbpunkt]).

Percent-encode emojis in URIs, fixing routes like `CreateEmoji`
([#685] - [@sam-kirby]).

[#689]: https://github.com/twilight-rs/twilight/pull/689
[#686]: https://github.com/twilight-rs/twilight/pull/686
[#685]: https://github.com/twilight-rs/twilight/pull/685

## [0.3.1] - 2021-01-11

This release fixes the `native` feature and adds support for the
"Add Guild Member" endpoint.

### Additions

Implement the "Add Guild Member" endpoint ([#653] - [@sam-kirby]).

### Fixes

Manually send ALPN headers to fix the `native` feature ([#683] - [@Gelbpunkt]).

[#683]: https://github.com/twilight-rs/twilight/pull/683
[#653]: https://github.com/twilight-rs/twilight/pull/653

## [0.3.0] - 2021-01-08

Version 0.3 has been released with the primary intent to switch from `reqwest`
to the lighter `hyper` as the HTTP client and upgrade to Tokio 1.0.

### Upgrade Path

`client::Client`'s `delete_webhook_from_url`, `execute_webhook_from_url`,
`update_webhook_from_url`, and `update_webhook_with_token_from_url` methods have
been removed. Instead, use the `twilight-util` crate's new
`link::webhook::parse` functionality to parse webhook IDs and tokens out of
URLs. Then, pass the webhook ID and token to the method variants without
`_from_url`; for example, `client::Client::execute_webhook`.

`client::Client::add_role` has been removed because it was a duplicate method.
Instead use `client::Client::add_guild_member_role`.

When attaching files to a message, pass in the bytes of the attachment instead
of `reqwest`'s `Body` type.

If supplying an HTTP client to `twilight-http`, pass a `hyper` client instead of
a `reqwest` client and use `client::ClientBuilder::hyper_client` instead of
`reqwest_client`.

Instead of using `client::ClientBuilder::proxy` to pass a `reqwest` proxy, use
it to pass a string of the URL of the proxy. This is now specifically noted to
be used with applications like Twilight's `http-proxy` instead of connecting to
a proxy, which can be configured with a manual `hyper` client.

`error::UrlError`'s `UrlParsing` variant has been removed as it can no longer
occur. `error::Error`'s `BuildingClient` has been removed as building clients
can no longer fail. All Reqwest errors are now `hyper` errors.

A couple of re-exports have been removed. Use
`twilight_model::user::CurrentUserGuild` instead of
`request::user::get_current_user_guilds::CurrentUserGuild`. Additionally, use
`request::channel::allowed_mentions` instead of
`request::channel::message::allowed_mentions`.

### Changes

Remove old re-exports that were deprecated in v0.2 ([#673] - [@vivian]).

Upgrade from `tokio` v0.2 to v1 ([#664] - [@vivian]).

`reqwest` has been switched out for `hyper` 0.14. With this comes some API
breakage:

- `client::ClientBuilder::build` no longer returns a `Result`
- `client::ClientBuilder::reqwest_client` has been renamed to `hyper_client`
- `client::ClientBuilder::{proxy_http, proxy}` have been combined into `proxy`
- `client::Client::raw` now returns a `hyper` response instead of a `reqwest`
response
- `error::Error::BuildingClient` has been removed
- `error::Error::{ChunkingResponse, RequestError}` now include `hyper` source
errors instead of `reqwest` ones
- `request::channel::message::CreateMessage::attachment{,s}` now takes
`impl Into<Vec<u8>>` instead of `impl Into<reqwest::Body>`

([#657] - [@vivian], [#670] - [@Gelbpunkt]).

Remove `client::Client::add_role` ([#669] - [@vivian]).

Remove webhook URL variant client methods and move webhook URL parsing to
`twilight-util` ([#658] - [@vivian]).

[#673]: https://github.com/twilight-rs/twilight/pull/673
[#670]: https://github.com/twilight-rs/twilight/pull/670
[#669]: https://github.com/twilight-rs/twilight/pull/669
[#664]: https://github.com/twilight-rs/twilight/pull/664
[#658]: https://github.com/twilight-rs/twilight/pull/658
[#657]: https://github.com/twilight-rs/twilight/pull/657

## [0.2.8] - 2021-01-05

### Additions

Support deleting and updating the messages created by webhooks
([#643] - [@vivian]).

### Fixes

Properly construct `Route::GetAuditLogs` path string ([#662] - [@jazevedo620]).

[#662]: https://github.com/twilight-rs/twilight/pull/662
[#643]: https://github.com/twilight-rs/twilight/pull/643

## [0.2.7] - 2020-12-29

### Fixes

Specify a minimum `twilight-model` dependency version of `^0.2.5` instead of
`^0.2`.

Make `api_error::RatelimitedApiError::retry_after` an `f64` instead of a `u64`.
This allows the value to be correctly parsed ([#644] - [@vivian]).

### Enhancements

Use `Box<str>` instead of `String` internally in order to reduce struct size
([#647] - [@vivian]).

## [0.2.6] - 2020-12-18

The MSRV is now set to Rust 1.48.

### Enhancements

The `request::user::get_current_user_guilds::CurrentUserGuild` type has been
moved to `twilight_model::user::CurrentUserGuild`. A re-export has been left
in its place ([#625] - [@AsianIntel]).

### Misc.

Replace documentation links with intra-doc links ([#524] - [@nickelc]).

## [0.2.5] - 2020-11-29

### Additions

Support inline replies by adding `AllowedMentionsBuilder::replied_user` to
determine whether to mention the user being replied to and
`CreateMessage::reply` to specify the message to reply to ([#604] - [@Erk-]).

### Fixes

Use integers instead of strings for target types in the
`UpdateChannelPermission` request ([#614] - [@vivian]).

## [0.2.4] - 2020-11-25

### Additions

Support Message Stickers by adding HTTP error code variant 50'081 "Invalid
Sticker Sent" ([#608] - [@vivian]).

### Fixes

Use Reqwest's header name constants, which fixes the name of a hardcoded header
in an error ([#620] - [@vivian]).

### Enhancements

Clarify the cloning behavior of the `Client` ([#607] - [@vivian]).

## [0.2.3] - 2020-11-20

### Additions

Add an `API_VERSION` constant to the root of the library, which is the version
of the Discord HTTP API in use ([#598] - [@AEnterprise]).

### Fixes

Properly handle optional messages in the Execute Webhook request when `wait`
is `false` ([#599] - [@Erk-]).

Serialize guild creation role permissions to the correct field name
"permissions" instead of "permissions_new" ([#602] - [@sam-kirby]).

## [0.2.2] - 2020-11-11

### Additions

Handle service unavailability (503) errors, returning a new error variant when
encountered ([#592] - [@vivian]).

Support 3 new HTTP error codes ([#594] - [@vivian]):

- 20022: This message cannot be edited due to announcement rate limits
- 50024: Cannot execute action on this channel type
- 50033: Invalid Recipient(s)

Take note of invalid tokens, short-circuiting attempts to execute in the
future. This will cause the client to return an `Unauthorized` error variant
when an Unauthorized (401) status code is encountered in order to prevent API
bans ([#597] - [@vivian]).

## [0.2.1] - 2020-11-02

Update the installation instructions to note version 0.2 instead of
version 0.1 ([#588] - [@vivian]).

## [0.2.0] - 2020-10-30

This major version of the crate primarily includes changes needed to support
version 8 of the Discord HTTP API.

### Additions

Implement [Application Integrations][0.2.0-beta.1:app integrations]
([#549], [#579] - [@Erk-])

Add support for the Followed Channels API feature ([#556] - [@Gelbpunkt]):

- `api_error::ErrorCode::MessageAlreadyCrossposted` error type (40033)
- `Client::follow_news_channel` method to follow a news channel accompanied by
  its `request::channel::follow_news_channel` request
- `Client::crosspost_message` method to crosspost a message accompanied by its
  `request::channel::message::crosspost_message` request
- `routing::Path::ChannelsIdMessagesIdCrosspost` API path variant to crosspost a
  channel message
- `routing::Path::ChannelsIdFollowers` API path variant to operate on a news
  channel's followers
- `routing::Route::CrosspostMessage` to retrieve the route to crosspost a
  channel message
- `routing::Route::FollowNewsChannel` to retrieve the route to follow a channel
  message

Add `Client::ratelimiter` to retrieve the active ratelimiter and add remaining
time estimation for buckets to the
Ratelimiter (`Ratelimiter::time_until_available`) ([#547] - [@Gelbpunkt]).

### Fixes

The Future output type of the
`request::user::get_current_user_guilds::GetCurrentUserGuilds` request has been
changed from `PartialGuild` to a new, slimmed down partial guild struct when
listing the current user's
guilds ([#550] - [@DusterTheFirst], [#567] - [@chamburr]).

Use the configured Reqwest client in the
`ClientBuilder` ([#563] - [@DusterTheFirst]).

### Changes

Remove the deprecated request `reason` methods in favor of the
`request::AuditLogReason` trait ([#581] - [@vivian]).

## [0.2.0-beta.2] - 2020-10-22

### Additions

Add support for the Followed Channels API feature ([#556] - [@Gelbpunkt]):

- `api_error::ErrorCode::MessageAlreadyCrossposted` error type (40033)
- `Client::follow_news_channel` method to follow a news channel accompanied by
  its `request::channel::follow_news_channel` request
- `Client::crosspost_message` method to crosspost a message accompanied by its
  `request::channel::message::crosspost_message` request
- `routing::Path::ChannelsIdMessagesIdCrosspost` API path variant to crosspost a
  channel message
- `routing::Path::ChannelsIdFollowers` API path variant to operate on a news
  channel's followers
- `routing::Route::CrosspostMessage` to retrieve the route to crosspost a
  channel message
- `routing::Route::FollowNewsChannel` to retrieve the route to follow a channel
  message

### Fixes

The Future output type of the
`request::user::get_current_user_guilds::GetCurrentUserGuilds` request has been
changed from `PartialGuild` to a new, slimmed down partial guild struct when
listing the current user's guilds ([#550] - [@DusterTheFirst]).

## [0.2.0-beta.1] - 2020-10-17

### Additions

Implement [Application Integrations][0.2.0-beta.1:app integrations]
([#549] - [@Erk-])

## [0.2.0-beta.0] - 2020-10-10

This beta version of major version 0.2 of the crate includes changes needed to
support version 8 of the Discord HTTP API.

### Changes

All changes in this version are from PR [#532].

- Now depends on `twilight-model` 0.2

## [0.1.6] - 2020-10-05

### Fixes

- Use correct route for `GetUserApplicationInfo` request ([#534] - [@Erk-])

## [0.1.5] - 2020-09-27

### Added

- Add `AuditLogReason` trait, deprecate existing `reason` request methods ([#522] - [@Erk-])

### Fixes

- Handle invalid timestamp embed errors in responses ([#529] - [@coadler])

## [0.1.4] - 2020-09-20

### Fixes

- Take `RequestReactionType` in `Client::reactions` ([#520] - [@7596ff])
- Set `content-length` header for `PATCH`, `POST`, and `PUT` methods ([#519] - [@AEnterprise])
- Fix typos in documentation links ([#515] - [@nickelc])

## [0.1.3] - 2020-09-19

### Fixes

- Only set content headers if there's a body ([#514] - [@AEnterprise])

## [0.1.2] - 2020-09-17

### Added

- Impl Eq, PartialEq, From for RequestReactionType ([#507] - [@7596ff])
- Support `/oauth2/applications/@me` endpoint ([#510] - [@AEnterprise])

## [0.1.1] - 2020-09-15

### Fixes

- Handle webhooks with tokens in path parsing ([#495] - [@AEnterprise])

## [0.1.0] - 2020-09-13

Initial release.

[@7596ff]: https://github.com/7596ff
[@AEnterprise]: https://github.com/AEnterprise
[@AsianIntel]: https://github.com/AsianIntel
[@baptiste0928]: https://github.com/baptiste0928
[@BlackHoleFox]: https://github.com/BlackHoleFox
[@chamburr]: https://github.com/chamburr
[@cherryblossom000]: https://github.com/cherryblossom000
[@coadler]: https://github.com/coadler
[@DusterTheFirst]: https://github.com/DusterTheFirst
[@Erk-]: https://github.com/Erk-
[@Gelbpunkt]: https://github.com/Gelbpunkt
[@HTG-YT]: https://github.com/HTG-YT
[@itohatweb]: https://github.com/itohatweb
[@jazevedo620]: https://github.com/jazevedo620
[@laralove143]: https://github.com/laralove143
[@Learath2]: https://github.com/Learath2
[@MaxOhn]: https://github.com/MaxOhn
[@mu-arch]: https://github.com/mu-arch
[@nickelc]: https://github.com/nickelc
[@oceaann]: https://github.com/oceaann
[@sam-kirby]: https://github.com/sam-kirby
[@Silvea12]: https://github.com/Silvea12
[@SuperiorJT]: https://github.com/SuperiorJT
[@tbnritzdoge]: https://github.com/tbnritzdoge
[@vilgotf]: https://github.com/vilgotf
[@vivian]: https://github.com/vivian
[@zeylahellyer]: https://github.com/zeylahellyer

[#647]: https://github.com/twilight-rs/twilight/pull/647
[#644]: https://github.com/twilight-rs/twilight/pull/644
[#625]: https://github.com/twilight-rs/twilight/pull/625
[#620]: https://github.com/twilight-rs/twilight/pull/620
[#614]: https://github.com/twilight-rs/twilight/pull/614
[#608]: https://github.com/twilight-rs/twilight/pull/608
[#607]: https://github.com/twilight-rs/twilight/pull/607
[#604]: https://github.com/twilight-rs/twilight/pull/604
[#602]: https://github.com/twilight-rs/twilight/pull/602
[#599]: https://github.com/twilight-rs/twilight/pull/599
[#598]: https://github.com/twilight-rs/twilight/pull/598
[#597]: https://github.com/twilight-rs/twilight/pull/597
[#594]: https://github.com/twilight-rs/twilight/pull/594
[#592]: https://github.com/twilight-rs/twilight/pull/592
[#588]: https://github.com/twilight-rs/twilight/pull/588
[#581]: https://github.com/twilight-rs/twilight/pull/581
[#579]: https://github.com/twilight-rs/twilight/pull/579
[#567]: https://github.com/twilight-rs/twilight/pull/567
[#556]: https://github.com/twilight-rs/twilight/pull/556
[#550]: https://github.com/twilight-rs/twilight/pull/550
[#549]: https://github.com/twilight-rs/twilight/pull/549
[#547]: https://github.com/twilight-rs/twilight/pull/547
[#534]: https://github.com/twilight-rs/twilight/pull/534
[#532]: https://github.com/twilight-rs/twilight/pull/532
[#529]: https://github.com/twilight-rs/twilight/pull/529
[#524]: https://github.com/twilight-rs/twilight/pull/524
[#522]: https://github.com/twilight-rs/twilight/pull/522
[#520]: https://github.com/twilight-rs/twilight/pull/520
[#519]: https://github.com/twilight-rs/twilight/pull/519
[#515]: https://github.com/twilight-rs/twilight/pull/515
[#514]: https://github.com/twilight-rs/twilight/pull/514
[#510]: https://github.com/twilight-rs/twilight/pull/510
[#507]: https://github.com/twilight-rs/twilight/pull/507
[#495]: https://github.com/twilight-rs/twilight/pull/495

[0.2.0-beta.1:app integrations]: https://github.com/discord/discord-api-docs/commit/a926694e2f8605848bda6b57d21c8817559e5cec

[0.11.0]: https://github.com/twilight-rs/twilight/releases/tag/http-0.11.0
[0.10.2]: https://github.com/twilight-rs/twilight/releases/tag/http-0.10.2
[0.10.1]: https://github.com/twilight-rs/twilight/releases/tag/http-0.10.1
[0.10.0]: https://github.com/twilight-rs/twilight/releases/tag/http-0.10.0
[0.9.1]: https://github.com/twilight-rs/twilight/releases/tag/http-0.9.1
[0.9.0]: https://github.com/twilight-rs/twilight/releases/tag/http-0.9.0
[0.8.5]: https://github.com/twilight-rs/twilight/releases/tag/http-0.8.5
[0.8.4]: https://github.com/twilight-rs/twilight/releases/tag/http-0.8.4
[0.8.3]: https://github.com/twilight-rs/twilight/releases/tag/http-0.8.3
[0.8.3]: https://github.com/twilight-rs/twilight/releases/tag/http-0.8.3
[0.8.1]: https://github.com/twilight-rs/twilight/releases/tag/http-0.8.1
[0.8.0]: https://github.com/twilight-rs/twilight/releases/tag/http-0.8.0
[0.7.3]: https://github.com/twilight-rs/twilight/releases/tag/http-0.7.3
[0.7.2]: https://github.com/twilight-rs/twilight/releases/tag/http-0.7.2
[0.7.1]: https://github.com/twilight-rs/twilight/releases/tag/http-0.7.1
[0.7.0]: https://github.com/twilight-rs/twilight/releases/tag/http-0.7.0
[0.6.6]: https://github.com/twilight-rs/twilight/releases/tag/http-0.6.6
[0.6.5]: https://github.com/twilight-rs/twilight/releases/tag/http-0.6.5
[0.6.4]: https://github.com/twilight-rs/twilight/releases/tag/http-0.6.4
[0.6.3]: https://github.com/twilight-rs/twilight/releases/tag/http-0.6.3
[0.6.2]: https://github.com/twilight-rs/twilight/releases/tag/http-0.6.2
[0.5.7]: https://github.com/twilight-rs/twilight/releases/tag/http-0.5.7
[0.5.6]: https://github.com/twilight-rs/twilight/releases/tag/http-0.5.6
[0.5.5]: https://github.com/twilight-rs/twilight/releases/tag/http-0.5.5
[0.5.4]: https://github.com/twilight-rs/twilight/releases/tag/http-0.5.4
[0.5.3]: https://github.com/twilight-rs/twilight/releases/tag/http-0.5.3
[0.5.2]: https://github.com/twilight-rs/twilight/releases/tag/http-0.5.2
[0.5.1]: https://github.com/twilight-rs/twilight/releases/tag/http-0.5.1
[0.5.0]: https://github.com/twilight-rs/twilight/releases/tag/http-0.5.0
[0.4.3]: https://github.com/twilight-rs/twilight/releases/tag/http-0.4.3
[0.4.2]: https://github.com/twilight-rs/twilight/releases/tag/http-0.4.2
[0.4.1]: https://github.com/twilight-rs/twilight/releases/tag/http-0.4.1
[0.4.0]: https://github.com/twilight-rs/twilight/releases/tag/http-0.4.0
[0.3.9]: https://github.com/twilight-rs/twilight/releases/tag/http-v0.3.9
[0.3.8]: https://github.com/twilight-rs/twilight/releases/tag/http-v0.3.8
[0.3.6]: https://github.com/twilight-rs/twilight/releases/tag/http-v0.3.6
[0.3.5]: https://github.com/twilight-rs/twilight/releases/tag/http-v0.3.5
[0.3.4]: https://github.com/twilight-rs/twilight/releases/tag/http-v0.3.4
[0.3.3]: https://github.com/twilight-rs/twilight/releases/tag/http-v0.3.3
[0.3.2]: https://github.com/twilight-rs/twilight/releases/tag/http-v0.3.2
[0.3.1]: https://github.com/twilight-rs/twilight/releases/tag/http-v0.3.1
[0.3.0]: https://github.com/twilight-rs/twilight/releases/tag/http-v0.3.0
[0.2.8]: https://github.com/twilight-rs/twilight/releases/tag/http-v0.2.8
[0.2.7]: https://github.com/twilight-rs/twilight/releases/tag/http-v0.2.7
[0.2.6]: https://github.com/twilight-rs/twilight/releases/tag/http-v0.2.6
[0.2.5]: https://github.com/twilight-rs/twilight/releases/tag/http-v0.2.5
[0.2.4]: https://github.com/twilight-rs/twilight/releases/tag/http-v0.2.4
[0.2.3]: https://github.com/twilight-rs/twilight/releases/tag/http-v0.2.3
[0.2.2]: https://github.com/twilight-rs/twilight/releases/tag/http-v0.2.2
[0.2.1]: https://github.com/twilight-rs/twilight/releases/tag/http-v0.2.1
[0.2.0]: https://github.com/twilight-rs/twilight/releases/tag/http-v0.2.0
[0.2.0-beta.2]: https://github.com/twilight-rs/twilight/releases/tag/http-v0.2.0-beta.2
[0.2.0-beta.1]: https://github.com/twilight-rs/twilight/releases/tag/http-v0.2.0-beta.1
[0.2.0-beta.0]: https://github.com/twilight-rs/twilight/releases/tag/http-v0.2.0-beta.0
[0.1.6]: https://github.com/twilight-rs/twilight/releases/tag/http-v0.1.6
[0.1.5]: https://github.com/twilight-rs/twilight/releases/tag/http-v0.1.5
[0.1.4]: https://github.com/twilight-rs/twilight/releases/tag/http-v0.1.4
[0.1.3]: https://github.com/twilight-rs/twilight/releases/tag/http-v0.1.3
[0.1.2]: https://github.com/twilight-rs/twilight/releases/tag/http-v0.1.2
[0.1.1]: https://github.com/twilight-rs/twilight/releases/tag/http-v0.1.1
[0.1.0]: https://github.com/twilight-rs/twilight/releases/tag/v0.1.0<|MERGE_RESOLUTION|>--- conflicted
+++ resolved
@@ -1,6 +1,5 @@
 # Changelog
 
-<<<<<<< HEAD
 ## [unreleased]
 
 ### Features
@@ -11,7 +10,7 @@
 ### Refactor
 
 - [**breaking**] clean up `AllowedMentions` ([#1869](https://github.com/twilight-rs/twilight/issues/1869))
-=======
+
 ## [0.14.3] - 2023-01-28
 
 ### Bug Fixes
@@ -38,7 +37,6 @@
 
 - human legible error debug bodies ([#2070](https://github.com/twilight-rs/twilight/issues/2070))
 - remove prelude imports
->>>>>>> 363495f9
 
 ## [0.14.1] - 2023-01-07
 
